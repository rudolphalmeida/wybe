--- conflicted
+++ resolved
@@ -3073,7 +3073,6 @@
     "use " ++ intercalate ", " (List.map show resources) ++ " in"
     ++ showBody (indent + 4) stmts
     ++ startLine indent ++ "}"
-<<<<<<< HEAD
 showStmt _ Nop = "pass"
 showStmt indent (For generators body) =
   "for "
@@ -3083,14 +3082,6 @@
     ++ "\n}"
 showStmt _ Break = "break"
 showStmt _ Next = "next"
-=======
-showStmt _ (Nop) = "nop"
-showStmt _ (Fail) = "fail"
--- showStmt _ (For itr gen) =
---     "for " ++ show itr ++ " in " ++ show gen
-showStmt _ (Break) = "break"
-showStmt _ (Next) = "next"
->>>>>>> a756b71b
 
 
 -- |Show a proc body, with the specified indent.
