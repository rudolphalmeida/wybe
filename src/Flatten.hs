--  File     : Flatten.hs
--  Author   : Peter Schachte
--  Purpose  : Flatten function calls (expressions) into procedure calls
--  Copyright: (c) 2014 Peter Schachte.  All rights reserved.
--  License  : Licensed under terms of the MIT license.  See the file
--           : LICENSE in the root directory of this project.
--
--  We transform away all expression types except for constants and
--  variables.  Where, let, conditional, and function call
--  expressions are turned into statements that bind a variable, and
--  then the variable is used in place of the expression.  In-out
--  variable uses, like !x, are expanded into separate input and
--  output expressions, like x, ?x.
--
--  An expression that assigns one or more variables is an output
--  expression.  This is turned into an output variable, with
--  following statements generated to do the assignment.  An
--  expression that assigns variables that it also uses is an
--  input-output expression, which is turned into statements to bind a
--  variable placed before the variable use plus statements to use the
--  variable placed after the variable use.  For example, we transform
--  statements of the form p(f(x)) into f(x,?t) p(t).  Similarly, we
--  transform statements like p(f(?x)) into p(?t) f(?x, t).  Finally,
--  we transform p(f(!x)) into f(x, ?t) p(t, ?t) f(?x, t).
--
----------------------------------------------------------------

module Flatten (flattenProcDecl) where

import AST
import Snippets
import Options (LogSelection(Flatten))
import Data.Map as Map
import Data.Set as Set
import Data.List as List
import Data.Set as Set
import Data.Maybe
import Text.ParserCombinators.Parsec.Pos
import Control.Monad
import Control.Monad.Trans.Class
import Control.Monad.Trans.State
import Control.Monad.Trans (lift,liftIO)


----------------------------------------------------------------
--                        Exported Functions
----------------------------------------------------------------

flattenProcDecl :: Item -> Compiler (Item,Int)
flattenProcDecl (ProcDecl vis detism inline 
                 proto@ProcProto{procProtoParams=params}
                 stmts pos) = do
    logMsg Flatten $ "** Flattening "
           ++ (if inline then "inline " else "")
           ++ show detism ++ " proc "
           ++ show proto ++ ":" ++ showBody 4 stmts
    let proto' = proto {procProtoParams = concatMap flattenParam params}
              -- flattenProto proto detism
    let inParams = Set.fromList $
                   List.map paramName $
                   List.filter (flowsIn . paramFlow) $
                   procProtoParams proto'
    let inResources = Set.map (resourceName . resourceFlowRes) $
                   Set.filter (flowsIn . resourceFlowFlow) $
                   procProtoResources proto'
    (stmts',tmpCtr) <- flattenBody stmts (inParams `Set.union` inResources)
                       detism
    return (ProcDecl vis detism inline proto' stmts' pos,tmpCtr)
flattenProcDecl _ =
    shouldnt "flattening a non-proc item"


flattenBody :: [Placed Stmt] -> Set VarName -> Determinism
            -> Compiler ([Placed Stmt],Int)
flattenBody stmts varSet detism = do
    finalState <- execStateT (flattenStmts stmts detism)
                  $ initFlattenerState varSet
    return (List.reverse (prefixStmts finalState) ++ 
            List.reverse (flattened finalState),
            -- ++ postponed finalState,
            tempCtr finalState)


-- |The Flattener monad is a state transformer monad carrying the 
--  flattener state over the compiler monad.
type Flattener = StateT FlattenerState Compiler


----------------------------------------------------------------
--                       The Flattener Monad
----------------------------------------------------------------

data FlattenerState = Flattener {
    prefixStmts :: [Placed Stmt],   -- ^Code to be generated earlier, reversed
                                    -- (used for loop initialisation)
    flattened   :: [Placed Stmt],   -- ^Flattened code generated, reversed
    tempCtr     :: Int,             -- ^Temp variable counter
    currPos     :: OptPos,          -- ^Position of current statement
    stmtDefs    :: Set VarName,     -- ^Variables defined by this statement
    defdVars    :: Set VarName      -- ^Variables defined before this stmt,
                                    --  needed to distinguish niladic fns
                                    --  from variables
    }


initFlattenerState :: Set VarName -> FlattenerState
initFlattenerState varSet = 
    Flattener [] [] 0 Nothing Set.empty varSet


emit :: OptPos -> Stmt -> Flattener ()
emit pos stmt = do
    logFlatten $ "-- Emitting:  " ++ showStmt 14 stmt
    stmts <- gets flattened
    modify (\s -> s { flattened = maybePlace stmt pos:stmts })


-- | Add an initialisation statement to the list of initialisations
--   XXX This will be needed for for loops, but is not used yet
saveInit :: OptPos -> Stmt -> Flattener ()
saveInit pos stmt = do
    stmts <- gets prefixStmts
    modify (\s -> s { prefixStmts = maybePlace stmt pos:stmts })


-- |Return a fresh variable name.
tempVar :: Flattener VarName
tempVar = do
    ctr <- gets tempCtr
    modify (\s -> s { tempCtr = ctr + 1 })
    return $ mkTempName ctr


-- |Run a flattener, ignoring its state changes except for the temp variable
--  counter.  If transparent is True, also keep changes to the set of defined
--  variables.  If isLoop is True, then flatten any loop initialisations
--  accumulated while processing the body so they are executed before entering
--  the loop; otherwise, just preserve the accumulated initialisations.
flattenInner :: Bool -> Bool -> Determinism
             -> Flattener t -> Flattener [Placed Stmt]
flattenInner isLoop transparent detism inner = do
    oldState <- get
    (_,innerState) <-
        lift (runStateT inner
              (initFlattenerState (defdVars oldState)) {
                    tempCtr = tempCtr oldState,
                    prefixStmts = if isLoop then [] else prefixStmts oldState})
    logFlatten $ "-- Prefix:\n" ++ showBody 4 (prefixStmts innerState)
    logFlatten $ "-- Flattened:" ++ showBody 4 (List.reverse
                                                $ flattened innerState)
    -- logFlatten $ "-- Postponed:\n" ++ 
    --   showBody 4 (postponed innerState)
    if transparent
      then put $ oldState { tempCtr = tempCtr innerState,
                            defdVars = defdVars innerState }
      else put $ oldState { tempCtr = tempCtr innerState }
    if isLoop
      then flattenStmts (prefixStmts innerState) detism
      else modify (\s -> s { prefixStmts = prefixStmts innerState })
    return $ List.reverse $ flattened innerState


flattenStmtArgs :: [Placed Exp] -> OptPos -> Flattener [Placed Exp]
flattenStmtArgs args pos = do
    modify (\s -> s { stmtDefs = Set.empty, currPos = pos})
    flattenArgs args


noteVarDef :: VarName -> Flattener ()
noteVarDef var = do
    redef <- gets (Set.member var . stmtDefs)
    when redef 
      (do
            pos <- gets currPos
            lift $ message Error
              ("Variable '" ++ var ++ 
               "' multiply defined in a single statement")
              pos
      )
    modify (\s -> s { stmtDefs = Set.insert var $ stmtDefs s })


noteVarMention :: VarName -> FlowDirection -> Flattener ()
noteVarMention name dir = do
    when (flowsOut dir) $ noteVarDef name

----------------------------------------------------------------
--                      Flattening Statements
----------------------------------------------------------------

-- |Flatten the specified statements to primitive statements, in a context
--  whose determinism is as specified.
flattenStmts :: [Placed Stmt] -> Determinism -> Flattener ()
flattenStmts stmts detism = 
    mapM_ (\pstmt -> flattenStmt (content pstmt) (place pstmt) detism) stmts


flattenStmt :: Stmt -> OptPos -> Determinism -> Flattener ()
flattenStmt stmt pos detism = do
    modify (\s -> s { stmtDefs = Set.empty,
                      currPos = pos})
    defd <- gets defdVars
    logFlatten $ "flattening " ++ show detism ++ " stmt " ++ showStmt 4 stmt ++
      " with defined vars " ++ show defd
    flattenStmt' stmt pos detism
    modify (\s -> s { defdVars = defdVars s `Set.union` stmtDefs s })

-- |Flatten the specified statement
flattenStmt' :: Stmt -> OptPos -> Determinism -> Flattener ()
flattenStmt' stmt@(ProcCall [] "=" id Det res [arg1,arg2]) pos detism = do
    let arg1content = content arg1
    let arg2content = content arg2
    let arg1Vars = expOutputs arg1content
    let arg2Vars = expOutputs arg2content
    case (content arg1, content arg2) of
      (Var var ParamOut Ordinary, _) | Set.null arg2Vars -> do
        logFlatten $ "Transforming assignment " ++ showStmt 4 stmt
        [arg2'] <- flattenStmtArgs [arg2] pos
        let instr = ForeignCall "llvm" "move" [] [arg2', arg1]
        logFlatten $ "  transformed to " ++ showStmt 4 instr
        noteVarDef var
        emit pos instr
      (_, Var var ParamOut Ordinary) | Set.null arg1Vars -> do
        logFlatten $ "Transforming assignment " ++ showStmt 4 stmt
        [arg1'] <- flattenStmtArgs [arg1] pos
        let instr = ForeignCall "llvm" "move" [] [arg1', arg2]
        logFlatten $ "  transformed to " ++ showStmt 4 instr
        noteVarDef var
        emit pos instr
      (Fncall mod name args, _)
        | not (Set.null arg1Vars) && Set.null arg2Vars -> do
        let stmt' = ProcCall mod name Nothing Det False (args++[arg2])
        flattenStmt' stmt' pos detism
      (_, Fncall mod name args)
        | not (Set.null arg2Vars) && Set.null arg1Vars -> do
        let stmt' = ProcCall mod name Nothing Det False (args++[arg1])
        flattenStmt' stmt' pos detism
      (_,_) | Set.null arg1Vars && Set.null arg2Vars -> do
        logFlatten $ "Leaving equality test alone: " ++ showStmt 4 stmt
        args' <- flattenStmtArgs [arg1,arg2] pos
        emit pos $ ProcCall [] "=" id Det res args'
      _ -> do
        -- Must be a mode error:  both sides want to bind variables
        lift $ message Error "Cannot generate bindings on both sides of '='" pos
flattenStmt' stmt@(ProcCall [] "break" _ _ _ []) pos _ =
    emit pos Break
flattenStmt' stmt@(ProcCall [] "next" _ _ _ []) pos _ =
    emit pos Next
flattenStmt' stmt@(ProcCall [] name _ _ _ []) pos _ = do
    defined <- gets defdVars
    -- Convert call to no-arg proc to a bool variable test if there's a
    -- local variable with that name
    if name `elem` defined
        then emit pos $ TestBool $ Var name ParamIn Ordinary
        else emit pos stmt
flattenStmt' (ProcCall maybeMod name procID detism res args) pos _ = do
    logFlatten "   call is Det"
    args' <- flattenStmtArgs args pos
    emit pos $ ProcCall maybeMod name procID detism res args'
flattenStmt' (ForeignCall "llvm" "test" flags args) pos SemiDet = do
    args' <- flattenStmtArgs args pos
    resultName <- tempVar
    let vSet = Unplaced
               $ Typed (Var resultName ParamOut $ Implicit pos) boolType False
    emit pos $ ForeignCall "llvm" "icmp" flags $ args' ++ [vSet]
    emit pos $ TestBool $ varGet resultName
flattenStmt' stmt@(ForeignCall "llvm" "test" _ _) _ Det =
    shouldnt $ "llvm test in Det context: " ++ show stmt
flattenStmt' (ForeignCall lang name flags args) pos _ = do
    args' <- flattenStmtArgs args pos
    emit pos $ ForeignCall lang name flags args'
-- XXX must handle Flattener state more carefully.  Defined variables need
--     to be retained between condition and then branch, but forgotten for
--     the else branch.  Also note that 'transparent' arg to flattenInner is
--     always False
flattenStmt' (Cond tstStmt thn els defVars) pos detism = do
    defined <- gets defdVars
    -- expand tstStmts, allowing defined vars to propagate to then branch
    tstStmt' <- seqToStmt <$> flattenInner False True SemiDet
                (placedApply flattenStmt tstStmt SemiDet)
    thn' <- flattenInner False False detism (flattenStmts thn detism)
    -- for else branch, put defined vars back as they were before condition 
    modify (\s -> s {defdVars = defined})
    els' <- flattenInner False False detism (flattenStmts els detism)
    emit pos $ Cond tstStmt' thn' els' defVars
flattenStmt' stmt@(TestBool _) pos SemiDet = emit pos stmt
flattenStmt' (TestBool expr) _pos Det =
    shouldnt $ "TestBool " ++ show expr ++ " in Det context"
flattenStmt' (And tsts) pos SemiDet = do
    tsts' <- flattenInner False True SemiDet (flattenStmts tsts SemiDet)
    emit pos $ And tsts'
flattenStmt' stmt@And{} _pos Det =
    shouldnt $ "And in a Det context: " ++ showStmt 4 stmt
flattenStmt' (Or tsts vars) pos SemiDet = do
    tsts' <- flattenInner False True SemiDet (flattenStmts tsts SemiDet)
    emit pos $ Or tsts' vars
flattenStmt' (Or tstStmts _) _pos Det =
    shouldnt $ "Or in a Det context: " ++ showBody 4 tstStmts
flattenStmt' (Not tstStmt) pos SemiDet = do
    tstStmt' <- seqToStmt <$> flattenInner False True SemiDet
                (placedApply flattenStmt tstStmt SemiDet)
    emit pos $ Not tstStmt'
flattenStmt' (Not tstStmt) _pos Det =
    shouldnt $ "negation in a Det context: " ++ show tstStmt
flattenStmt' (Loop body defVars) pos detism = do
    body' <- flattenInner True False detism
             (flattenStmts (body ++ [Unplaced Next]) detism)
<<<<<<< HEAD
    emit pos $ Loop body'
-- flattenStmt' (For loopVar genExp body) pos detism = do
--     tempGen <- tempVar
--     [genExp'] <- flattenPExp genExp -- XXX Should check for input only
--     let instr = ForeignCall "llvm" "move" []
--                 [genExp', Unplaced $ Var tempGen ParamOut Ordinary]
--     emit pos instr
--     let test = ProcCall [] "[|]" Nothing SemiDet False
--                [Unplaced $ Var (content loopVar) ParamOut Ordinary
--                , Unplaced $ Var tempGen ParamOut Ordinary
--                , Unplaced $ Var tempGen ParamIn Ordinary]
--     let terminalCond = Unplaced $
--                        Cond (Unplaced test) body [Unplaced Break]
--     flattenStmt' (Loop [terminalCond]) pos detism
flattenStmt' for@(For generators body) pos detism = do
    tempGens <- mapM (const tempVar) generators
    tempNextGens <- mapM (const tempVar) generators
    tempHasNextGen <- tempVar
    logFlatten $ "Generating for " ++ showStmt 4 for
    -- XXX Should check for input only
    generators' <- mapM ((head <$>) . flattenPExp . genExp) generators
    let instrs = zipWith (\g' g -> ForeignCall "llvm" "move" []
                [g', Unplaced $ varSet g]) generators' tempGens
    mapM_ (emit pos) instrs 
    modify (\s -> s {defdVars = Set.union (Set.fromList tempGens) $ defdVars s})
    let nextVals = concat $ zipWith3 (\generator tempNextGen tempGen ->
                [Unplaced $ ProcCall [] "[|]" Nothing Det False
                             [Unplaced $ Var (loopVar generator) ParamOut Ordinary
                             , Unplaced $ Var tempNextGen ParamOut Ordinary
                             , Unplaced $ Var tempGen ParamIn Ordinary
                             , Unplaced $ Var tempHasNextGen ParamOut Ordinary],
                Unplaced $ Cond (Unplaced $ TestBool $ varGet tempHasNextGen)
                    [Unplaced $ ForeignCall "llvm" "move" []
                    [Unplaced $ varGet tempNextGen, Unplaced $ varSet tempGen]]
                    [Unplaced Break]
                ]) generators tempNextGens tempGens
    -- body' <- flattenInner True False detism
    --          (flattenStmts (body ++ [Unplaced Next]) detism)
    let generated = Loop (nextVals ++ body)
    logFlatten $ "Generated for: " ++ showStmt 4 generated
    emit pos generated
    flattenStmt' generated pos detism
=======
    emit pos $ Loop body' defVars
>>>>>>> 8272e521
flattenStmt' (UseResources res body) pos detism = do
    defined <- gets defdVars
    body' <- flattenInner False True detism (flattenStmts body detism)
    defined' <- gets defdVars
    modify (\s -> s {defdVars = defined'
                      Set.\\ (Set.fromList $ resourceName <$> res)
                      `Set.union` defined })
    emit pos $ UseResources res body'
-- flattenStmt' (For itr gen) pos detism = do
--     vars <- flattenPExp gen
--     logFlatten $ "Flattening For " ++ show itr ++ " in " ++ show gen
--     logFlatten $ "  For vars = " ++ show vars
--     case vars of
--         [] -> lift $
--               message Error "'for' generator does not produce a value"
--               (place gen)
--         (_:_:_) -> lift $
--                    message Error "'for' generator has invalid flow" (place gen)
--         [genVar@(Unplaced (Var genVarName direction flowType))] -> do
--             -- XXX not generating the right code until we have polymorphism
--             flattenStmt
--               (Cond (maybePlace (ProcCall [] "[|]" Nothing SemiDet False
--                                  [itr,
--                                   Unplaced $
--                                   Var genVarName ParamOut flowType,
--                                   Unplaced $
--                                   Var genVarName ParamIn flowType])
--                      pos)
--                   []
--                   [maybePlace (ProcCall [] "[]" Nothing SemiDet False
--                                [Unplaced $ Var genVarName ParamIn flowType])
--                     pos,
--                    Unplaced Break]
--               ) pos detism
--         _ -> shouldnt "Generator expression producing unexpected vars"
flattenStmt' Nop pos detism = emit pos Nop
flattenStmt' Break pos detism = emit pos Break
flattenStmt' Next pos detism = emit pos Next


----------------------------------------------------------------
--                      Flattening Expressions
----------------------------------------------------------------

-- |Compile a list of expressions as proc call arguments to a list of 
--  primitive arguments, a list of statements to execute before the 
--  call to bind those arguments, and a list of statements to execute 
--  after the call to store the results appropriately.
flattenArgs :: [Placed Exp] -> Flattener [Placed Exp]
flattenArgs args = do
    logFlatten $ "  Flattening arglist " ++ show args
    argListList <- mapM flattenPExp args
    logFlatten $ "  Flattened =   " ++ show (concat argListList)
    return $ concat argListList


flattenPExp :: Placed Exp -> Flattener [Placed Exp]
flattenPExp pexp = do
    vs <- gets defdVars
    logFlatten $ "  Flattening exp " ++ show pexp ++ ", with vars " ++
           show vs
    result <- flattenExp (content pexp) AnyType False (place pexp)
    logFlatten $ "  Result =   " ++ show result
    return result


-- |Flatten a single expressions with specified flow direction to
--  primitive argument(s), a list of statements to execute
--  to bind it, and a list of statements to execute 
--  after the call to store the result appropriately.
--  The first part of the output (a Placed Exp) will always be a list
--  of only atomic Exps and Var references (in any direction).
flattenExp :: Exp -> TypeSpec -> Bool -> OptPos -> Flattener [Placed Exp]
flattenExp expr@(IntValue _) ty cast pos =
    return [typeAndPlace expr ty cast pos]
flattenExp expr@(FloatValue _) ty cast pos =
    return [typeAndPlace expr ty cast pos]
flattenExp expr@(StringValue _) ty cast pos =
    return [typeAndPlace expr ty cast pos]
flattenExp expr@(CharValue _) ty cast pos =
    return [typeAndPlace expr ty cast pos]
flattenExp (Var "phantom" ParamIn _ ) _ _ pos =
    return [typeAndPlace (IntValue 0) (TypeSpec [] "phantom" []) True pos]
flattenExp expr@(Var name dir flowType) ty cast pos = do
    logFlatten $ "  Flattening arg " ++ show expr
    let isIn  = flowsIn dir
    let isOut = flowsOut dir
    logFlatten $ "  isIn = " ++ show isIn ++ " isOut = " ++ show isOut
    let flowType' = if isIn && isOut then HalfUpdate else flowType
    logFlatten $ "  flowType' = " ++ show flowType'
    defd <- gets (Set.member name . defdVars)
    if (dir == ParamIn && (not defd))
      then do -- Reference to an undefined variable: assume it's meant to be
              -- a niladic function instead of a variable reference
        logFlatten $ "  Unknown variable '" ++ show name
          ++ "' flattened to niladic function call"
        flattenCall (ProcCall [] name Nothing Det False) False ty cast pos []
      else do
        noteVarMention name dir
        let inPart = if isIn
                     then [typeAndPlace (Var name ParamIn flowType')
                           ty cast pos]
                     else []
        let outPart = if isOut
                      then [typeAndPlace (Var name ParamOut flowType')
                           ty cast pos]
                      else []
        logFlatten $ "  Arg flattened to " ++ show (inPart ++ outPart)
        return $ inPart ++ outPart
flattenExp (Where stmts pexp) _ _ _ = do
    flattenStmts stmts Det
    flattenPExp pexp
flattenExp (CondExp cond thn els) ty cast pos = do
    resultName <- tempVar
    let flowType = Implicit pos
    flattenStmt (Cond cond
                 [maybePlace (ForeignCall "llvm" "move" []
                              [typeAndPlace (content thn) ty cast (place thn),
                               Unplaced $ Var resultName ParamOut flowType])
                  pos]
                 [maybePlace (ForeignCall "llvm" "move" []
                              [typeAndPlace (content els) ty cast (place els),
                               Unplaced $ Var resultName ParamOut flowType])
                  pos]
                Nothing)
        pos Det
    return $ [maybePlace (Var resultName ParamIn flowType) pos]
flattenExp (Fncall maybeMod name exps) ty cast pos = do
    flattenCall (ProcCall maybeMod name Nothing Det False) False ty cast pos
      exps
flattenExp (ForeignFn lang name flags exps) ty cast pos = do
    flattenCall (ForeignCall lang name flags) True ty cast pos exps
flattenExp (Typed exp AnyType _) ty cast pos = do
    flattenExp exp ty cast pos
flattenExp (Typed exp ty cast) _ _ pos = do
    flattenExp exp ty cast pos


flattenCall :: ([Placed Exp] -> Stmt) -> Bool -> TypeSpec -> Bool -> OptPos
            -> [Placed Exp] -> Flattener [Placed Exp]
flattenCall stmtBuilder isForeign ty cast pos exps = do
    logFlatten $ "-- flattening args:  " ++ show exps
    resultName <- tempVar
    oldPos <- gets currPos
    defs <- gets stmtDefs
    modify (\s -> s { stmtDefs = Set.empty, currPos = pos})
    exps' <- flattenArgs exps
    -- let exps'' = List.filter (isInExp . content) exps'
    defs' <- gets stmtDefs
    modify (\s -> s { stmtDefs = defs `Set.union` defs', 
                      currPos = oldPos})
    -- let isOut = not $ Set.null defs'
    logFlatten $ "-- defines:  " ++ show defs'
    -- logFlatten $ "-- in = " ++ show isIn ++ "; out = " ++ show isOut
    -- let flowType = if isIn && isOut then HalfUpdate else Implicit pos
    -- when isIn $ 
    --   emit pos $ stmtBuilder $ 
    --   exps'' ++ [typeAndPlace (Var resultName ParamOut flowType) ty cast pos]
    -- when isOut $ 
    --   postpone pos $ stmtBuilder $ 
    --   exps' ++ [typeAndPlace (Var resultName ParamIn flowType) ty cast pos]
    -- return $
    --   (if isIn
    --    then [Unplaced $ maybeType (Var resultName ParamIn flowType) ty cast]
    --    else []) ++
    --   (if isOut
    --    then [Unplaced $ maybeType (Var resultName ParamOut flowType) ty cast]
    --    else [])
    let (argflow,varflow) =
          if isForeign -- implicit arg of foreign function calls is always out
          then (ParamOut,ParamIn)
          else (FlowUnknown,FlowUnknown)
    emit pos $ stmtBuilder $ 
        exps' ++ [typeAndPlace (Var resultName argflow $ Implicit pos)
                  ty cast pos]
    return [Unplaced $ maybeType (Var resultName varflow $ Implicit pos)
            ty cast]

typeAndPlace :: Exp -> TypeSpec -> Bool -> OptPos -> Placed Exp
typeAndPlace exp ty cast pos = maybePlace (maybeType exp ty cast) pos

maybeType :: Exp -> TypeSpec -> Bool -> Exp
maybeType exp AnyType _ = exp
maybeType exp ty cast = Typed exp ty cast

isInExp :: Exp -> Bool
isInExp (Var _ dir _) = flowsIn dir
isInExp _ = True

flattenParam :: Param -> [Param]
flattenParam (Param name typ dir flowType) =
    let isIn  = flowsIn dir
        isOut = flowsOut dir
        flowType' = if isIn && isOut then HalfUpdate else flowType
    in  (if isIn then [Param name typ ParamIn flowType'] else []) ++
        (if isOut then [Param name typ ParamOut flowType'] else [])
    

-- |Log a message, if we are logging flattening activity.
logFlatten :: String -> Flattener ()
logFlatten s = lift $ logMsg Flatten s<|MERGE_RESOLUTION|>--- conflicted
+++ resolved
@@ -305,52 +305,65 @@
 flattenStmt' (Loop body defVars) pos detism = do
     body' <- flattenInner True False detism
              (flattenStmts (body ++ [Unplaced Next]) detism)
-<<<<<<< HEAD
-    emit pos $ Loop body'
--- flattenStmt' (For loopVar genExp body) pos detism = do
---     tempGen <- tempVar
---     [genExp'] <- flattenPExp genExp -- XXX Should check for input only
---     let instr = ForeignCall "llvm" "move" []
---                 [genExp', Unplaced $ Var tempGen ParamOut Ordinary]
---     emit pos instr
---     let test = ProcCall [] "[|]" Nothing SemiDet False
---                [Unplaced $ Var (content loopVar) ParamOut Ordinary
---                , Unplaced $ Var tempGen ParamOut Ordinary
---                , Unplaced $ Var tempGen ParamIn Ordinary]
---     let terminalCond = Unplaced $
---                        Cond (Unplaced test) body [Unplaced Break]
---     flattenStmt' (Loop [terminalCond]) pos detism
+    emit pos $ Loop body' defVars
 flattenStmt' for@(For generators body) pos detism = do
-    tempGens <- mapM (const tempVar) generators
-    tempNextGens <- mapM (const tempVar) generators
-    tempHasNextGen <- tempVar
-    logFlatten $ "Generating for " ++ showStmt 4 for
-    -- XXX Should check for input only
-    generators' <- mapM ((head <$>) . flattenPExp . genExp) generators
-    let instrs = zipWith (\g' g -> ForeignCall "llvm" "move" []
-                [g', Unplaced $ varSet g]) generators' tempGens
-    mapM_ (emit pos) instrs 
-    modify (\s -> s {defdVars = Set.union (Set.fromList tempGens) $ defdVars s})
-    let nextVals = concat $ zipWith3 (\generator tempNextGen tempGen ->
-                [Unplaced $ ProcCall [] "[|]" Nothing Det False
-                             [Unplaced $ Var (loopVar generator) ParamOut Ordinary
-                             , Unplaced $ Var tempNextGen ParamOut Ordinary
-                             , Unplaced $ Var tempGen ParamIn Ordinary
-                             , Unplaced $ Var tempHasNextGen ParamOut Ordinary],
-                Unplaced $ Cond (Unplaced $ TestBool $ varGet tempHasNextGen)
-                    [Unplaced $ ForeignCall "llvm" "move" []
-                    [Unplaced $ varGet tempNextGen, Unplaced $ varSet tempGen]]
-                    [Unplaced Break]
-                ]) generators tempNextGens tempGens
-    -- body' <- flattenInner True False detism
-    --          (flattenStmts (body ++ [Unplaced Next]) detism)
-    let generated = Loop (nextVals ++ body)
-    logFlatten $ "Generated for: " ++ showStmt 4 generated
-    emit pos generated
-    flattenStmt' generated pos detism
-=======
-    emit pos $ Loop body' defVars
->>>>>>> 8272e521
+  tempGens <- mapM (const tempVar) generators
+  tempNextGens <- mapM (const tempVar) generators
+  tempHasNextGen <- tempVar
+  logFlatten $ "Generating for " ++ showStmt 4 for
+  -- XXX Should check for input only
+  generators' <- mapM ((head <$>) . flattenPExp . genExp) generators
+  let instrs =
+        zipWith
+          ( \g' g ->
+              ForeignCall
+                "llvm"
+                "move"
+                []
+                [g', Unplaced $ varSet g]
+          )
+          generators'
+          tempGens
+  mapM_ (emit pos) instrs
+  modify (\s -> s {defdVars = Set.union (Set.fromList tempGens) $ defdVars s})
+  let nextVals =
+        concat $
+          zipWith3
+            ( \generator tempNextGen tempGen ->
+                [ Unplaced $
+                    ProcCall
+                      []
+                      "[|]"
+                      Nothing
+                      Det
+                      False
+                      [ Unplaced $ Var (loopVar generator) ParamOut Ordinary,
+                        Unplaced $ Var tempNextGen ParamOut Ordinary,
+                        Unplaced $ Var tempGen ParamIn Ordinary,
+                        Unplaced $ Var tempHasNextGen ParamOut Ordinary
+                      ],
+                  Unplaced $
+                    Cond
+                      (Unplaced $ TestBool $ varGet tempHasNextGen)
+                      [ Unplaced $
+                          ForeignCall
+                            "llvm"
+                            "move"
+                            []
+                            [Unplaced $ varGet tempNextGen, Unplaced $ varSet tempGen]
+                      ]
+                      [Unplaced Break]
+                ]
+            )
+            generators
+            tempNextGens
+            tempGens
+  -- body' <- flattenInner True False detism
+  --          (flattenStmts (body ++ [Unplaced Next]) detism)
+  let generated = Loop (nextVals ++ body)
+  logFlatten $ "Generated for: " ++ showStmt 4 generated
+  emit pos generated
+  flattenStmt' generated pos detism
 flattenStmt' (UseResources res body) pos detism = do
     defined <- gets defdVars
     body' <- flattenInner False True detism (flattenStmts body detism)
