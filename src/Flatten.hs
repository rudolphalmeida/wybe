--- conflicted
+++ resolved
@@ -404,12 +404,6 @@
         flattenCall (ProcCall [] name Nothing Det False) False ty castFrom pos []
       else do
         noteVarMention name dir
-<<<<<<< HEAD
-        let inPart = [typeAndPlace (Var name ParamIn flowType')
-                  ty cast pos | isIn]
-        let outPart = [typeAndPlace (Var name ParamOut flowType')
-                 ty cast pos | isOut]
-=======
         let inPart = if isIn
                      then [typeAndPlace (Var name ParamIn flowType')
                            ty castFrom pos]
@@ -418,7 +412,6 @@
                       then [typeAndPlace (Var name ParamOut flowType')
                            ty castFrom pos]
                       else []
->>>>>>> 1ea8cb30
         logFlatten $ "  Arg flattened to " ++ show (inPart ++ outPart)
         return $ inPart ++ outPart
 flattenExp (Where stmts pexp) _ _ _ = do
@@ -438,18 +431,6 @@
                   pos]
                 Nothing Nothing)
         pos Det
-<<<<<<< HEAD
-    return [maybePlace (Var resultName ParamIn flowType) pos]
-flattenExp (Fncall maybeMod name exps) ty cast pos =
-    flattenCall (ProcCall maybeMod name Nothing Det False) False ty cast pos
-  exps
-flattenExp (ForeignFn lang name flags exps) ty cast pos =
-    flattenCall (ForeignCall lang name flags) True ty cast pos exps
-flattenExp (Typed exp AnyType _) ty cast pos =
-    flattenExp exp ty cast pos
-flattenExp (Typed exp ty cast) _ _ pos =
-    flattenExp exp ty cast pos
-=======
     return $ [maybePlace (Var resultName ParamIn flowType) pos]
 flattenExp (Fncall maybeMod name exps) ty castFrom pos = do
     flattenCall (ProcCall maybeMod name Nothing Det False) False ty castFrom pos
@@ -460,7 +441,6 @@
     flattenExp exp ty castFrom pos
 flattenExp (Typed exp ty castFrom) _ _ pos = do
     flattenExp exp ty castFrom pos
->>>>>>> 1ea8cb30
 
 
 flattenCall :: ([Placed Exp] -> Stmt) -> Bool -> TypeSpec -> Maybe TypeSpec
@@ -487,13 +467,8 @@
     return [Unplaced $ maybeType (Var resultName varflow $ Implicit pos)
                        ty castFrom]
 
-<<<<<<< HEAD
-typeAndPlace :: Exp -> TypeSpec -> Bool -> OptPos -> Placed Exp
-typeAndPlace exp ty cast = maybePlace (maybeType exp ty cast)
-=======
 typeAndPlace :: Exp -> TypeSpec -> Maybe TypeSpec -> OptPos -> Placed Exp
 typeAndPlace exp ty castFrom pos = maybePlace (maybeType exp ty castFrom) pos
->>>>>>> 1ea8cb30
 
 maybeType :: Exp -> TypeSpec -> Maybe TypeSpec -> Exp
 maybeType exp AnyType Nothing = exp
