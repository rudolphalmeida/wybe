--- conflicted
+++ resolved
@@ -1642,34 +1642,17 @@
 -- XXX Need to implement these correctly:
 modecheckStmt m name defPos delayed assigned detism
     stmt@(And stmts) pos = do
-<<<<<<< HEAD
-    logTypes $ "Mode checking conjunction " ++ show stmt
-    (stmts', assigned', errs') <-
-      modecheckStmts m name defPos typing [] assigned detism stmts
-    return ([maybePlace (And stmts') pos], delayed, assigned', errs')
-modecheckStmt m name defPos typing delayed assigned detism
-    stmt@(DetOr stmts _) pos = do
-    logTypes $ "Mode checking disjunction " ++ show stmt
-    -- XXX must mode check individually and join the resulting states
-    (stmts', assigned', errs') <-
-      modecheckStmts m name defPos typing [] assigned detism stmts
-    let vars = Map.fromSet (`varType` typing) <$> bindingVars assigned'
-    return ([maybePlace (DetOr stmts' vars) pos], delayed,
-            assigned', errs')
-modecheckStmt m name defPos typing delayed assigned detism
-=======
     logTyped $ "Mode checking conjunction " ++ show stmt
     (stmts', assigned') <- modecheckStmts m name defPos [] assigned detism stmts
     return ([maybePlace (And stmts') pos], delayed, assigned')
 modecheckStmt m name defPos delayed assigned detism
-    stmt@(Or stmts _) pos = do
+    stmt@(DetOr stmts _) pos = do
     logTyped $ "Mode checking disjunction " ++ show stmt
     -- XXX must mode check individually and join the resulting states
     (stmts', assigned') <- modecheckStmts m name defPos [] assigned detism stmts
     vars <- typeMapFromSet $ bindingVars assigned'
-    return ([maybePlace (Or stmts' vars) pos], delayed, assigned')
+    return ([maybePlace (DetOr stmts' vars) pos], delayed, assigned')
 modecheckStmt m name defPos delayed assigned detism
->>>>>>> 1ea8cb30
     (Not stmt) pos = do
     logTyped $ "Mode checking negation " ++ show stmt
     (stmt', delayed', _) <-
@@ -1919,16 +1902,10 @@
 checkStmtTyped _ _ (TestBool _) _ = return ()
 checkStmtTyped name pos (And stmts) _ppos =
     mapM_ (placedApply (checkStmtTyped name pos)) stmts
-<<<<<<< HEAD
 checkStmtTyped name pos stmt@(DetOr stmts exitVars) _ppos = do
-    when (isNothing exitVars) $
-         shouldnt $ "exit vars of disjunction undetermined: " ++ showStmt 4 stmt
-=======
-checkStmtTyped name pos stmt@(Or stmts exitVars) _ppos = do
     -- exit vars are Nothing when both disjuncts are infinite loops, so don't report this:
     -- when (isNothing exitVars) $
     --      shouldnt $ "exit vars of disjunction undetermined: " ++ showStmt 4 stmt
->>>>>>> 1ea8cb30
     mapM_ (placedApply (checkStmtTyped name pos)) stmts
 checkStmtTyped name pos (Not stmt) _ppos =
     placedApply (checkStmtTyped name pos) stmt
