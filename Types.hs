--  File     : Types.hs
--  Author   : Peter Schachte
--  Origin   : Sun Jan 15 16:00:18 2012
--  Purpose  : Type checker/inferencer for Wybe
--  Copyright: (c) 2012 Peter Schachte.  All rights reserved.

-- |Support for type checking/inference.
module Types (validateModExportTypes, typeCheckMod, checkFullyTyped) where

import           AST
import           Control.Monad.State
import           Data.Graph
import           Data.List           as List
import           Data.Map            as Map
import           Data.Maybe          as Maybe
import           Data.Set            as Set
import           Data.Tuple
import           Options             (LogSelection (Types))
-- import           Resources
import           Util
import           Snippets
    
-- import           Debug.Trace


----------------------------------------------------------------
--           Validating Proc Parameter Type Declarations
----------------------------------------------------------------


-- |Check declared types of exported procs for the specified module.
-- This doesn't check that the types are correct vis-a-vis the
-- definition, just that the declared types are valid types, and it
-- updates the types to their fully-module-qualified versions.
validateModExportTypes :: ModSpec -> Compiler ()
validateModExportTypes thisMod = do
    logTypes $ "**** Validating parameter types in module " ++
           showModSpec thisMod
    reenterModule thisMod
    iface <- getModuleInterface
    procs <- getModuleImplementationField (Map.toAscList . modProcs)
    procs' <- mapM (uncurry validateProcDefsTypes) procs
    updateModImplementation (\imp -> imp { modProcs = Map.fromAscList procs'})
    loggedFinishModule thisMod


loggedFinishModule :: ModSpec -> Compiler ()
loggedFinishModule thisMod = do
    _ <- finishModule
    logTypes $ "**** Exiting module " ++ showModSpec thisMod
    return ()


validateProcDefsTypes :: Ident -> [ProcDef] -> Compiler (Ident,[ProcDef])
validateProcDefsTypes name defs = do
    defs' <- mapM (validateProcDefTypes name) defs
    return (name, defs')


validateProcDefTypes :: Ident -> ProcDef -> Compiler ProcDef
validateProcDefTypes name def = do
    let public = procVis def == Public
    let pos = procPos def
    let proto = procProto def
    let params = procProtoParams proto
    logTypes $ "Validating def of " ++ name
    params' <- mapM (validateParamType name pos public) params
    return $ def { procProto = proto { procProtoParams = params' }}


validateParamType :: Ident -> OptPos -> Bool -> Param -> Compiler Param
validateParamType pname ppos public param = do
    let ty = paramType param
    checkDeclIfPublic pname ppos public ty
    ty' <- fromMaybe AnyType <$> lookupType ty ppos
    let param' = param { paramType = ty' }
    return param'


checkDeclIfPublic :: Ident -> OptPos -> Bool -> TypeSpec -> Compiler ()
checkDeclIfPublic pname ppos public ty =
    when (public && ty == AnyType) $
         message Error ("Public proc '" ++ pname ++
                        "' with undeclared parameter or return type") ppos


-- |Type check a single module named in the second argument; the
--  first argument is a list of all the modules in this module
-- dependency SCC.
typeCheckMod :: ModSpec -> Compiler ()
typeCheckMod thisMod = do
    logTypes $ "**** Type checking module " ++ showModSpec thisMod
    reenterModule thisMod
    procs <- getModuleImplementationField (Map.toList . modProcs)
    let ordered =
            stronglyConnComp
            [(name, name,
              nub $ concatMap (localBodyProcs thisMod . procImpln) procDefs)
             | (name,procDefs) <- procs]
    logTypes $ "**** Strongly connected components:\n" ++
      intercalate "\n"
       (List.map (\scc -> "    " ++ intercalate ", "
                         (case scc of
                             AcyclicSCC name -> [name]
                             CyclicSCC list -> list)) ordered)
    errs <- mapM (typecheckProcSCC thisMod) ordered
    mapM_ (\e -> message Error (show e) Nothing) $ concat $ reverse errs
    loggedFinishModule thisMod


----------------------------------------------------------------
--                       Supporting Type Errors
----------------------------------------------------------------

-- |Either something or some type errors
data MaybeErr t = OK t | Err [TypeError]
    deriving (Eq,Show)


-- |Return a list of the errors in the supplied MaybeErr
errList :: MaybeErr t -> [TypeError]
errList (OK _) = []
errList (Err lst) = lst


-- |Return a list of the payloads of all the OK elements of the input list
catOKs :: [MaybeErr t] -> [t]
catOKs lst = let toMaybe (OK a) =  Just a
                 toMaybe (Err _) = Nothing
             in  Maybe.mapMaybe toMaybe lst


-- |The reason a variable is given a certain type
data TypeError = ReasonParam ProcName Int OptPos
                   -- ^Formal param type/flow inconsistent
               | ReasonResource ProcName Ident OptPos
                   -- ^Declared resource inconsistent
               | ReasonUndef ProcName ProcName OptPos
                   -- ^Call to unknown proc
               | ReasonUninit ProcName VarName OptPos
                   -- ^Use of uninitialised variable
               | ReasonArgType ProcName Int OptPos
                   -- ^Actual param type inconsistent
               | ReasonCond OptPos
                   -- ^Conditional expression not bool
               | ReasonArgFlow ProcName Int OptPos
                   -- ^Input param with undefined argument variable
               | ReasonUndefinedFlow ProcName OptPos
                   -- ^Call argument flow does not match any definition
               | ReasonOverload [ProcSpec] OptPos
                   -- ^Multiple procs with same types/flows
               | ReasonAmbig ProcName OptPos [(VarName,[TypeSpec])]
                   -- ^Proc defn has ambiguous types
               |  ReasonArity ProcName ProcName OptPos Int Int
                   -- ^Call to proc with wrong arity
               | ReasonUndeclared ProcName OptPos
                   -- ^Public proc with some undeclared types
               | ReasonEqual Exp Exp OptPos
                   -- ^Expression types should be equal
               | ReasonShouldnt
                   -- ^This error should never happen
               deriving (Eq, Ord)


instance Show TypeError where
    show (ReasonParam name num pos) =
        makeMessage pos $
            "Type/flow error in definition of " ++ name ++
            ", parameter " ++ show num
    show (ReasonResource name resName pos) =
            "Type/flow error in definition of " ++ name ++
            ", resource " ++ resName
    show (ReasonArgType name num pos) =
        makeMessage pos $
            "Type error in call to " ++ name ++ ", argument " ++ show num
    show (ReasonCond pos) =
        makeMessage pos
            "Conditional or test expression with non-boolean result"
    show (ReasonArgFlow name num pos) =
        makeMessage pos $
            "Undefined argument in call to " ++ name
            ++ ", argument " ++ show num
    show (ReasonUndefinedFlow name pos) =
        makeMessage pos $
            "No matching mode in call to " ++ name
    show (ReasonOverload pspecs pos) =
        makeMessage pos $
            "Ambiguous overloading: call could refer to:" ++
            List.concatMap (("\n    "++) . show) (reverse pspecs)
    show (ReasonAmbig procName pos varAmbigs) =
        makeMessage pos $
            "Type ambiguity in defn of " ++ procName ++ ":" ++
            concat ["\n    Variable '" ++ v ++ "' could be: " ++
                    intercalate ", " (List.map show typs)
                   | (v,typs) <- varAmbigs]
    show (ReasonUndef callFrom callTo pos) =
        makeMessage pos $
            "Call to unknown '" ++ callTo ++ "' from " ++ callFrom
    show (ReasonUninit callFrom var pos) =
        makeMessage pos $
            "Unknown variable/constant '" ++ var ++ "'"
    show (ReasonArity callFrom callTo pos callArity procArity) =
        makeMessage pos $
            (if callFrom == ""
             then "Toplevel call"
             else "Call from " ++ callFrom) ++
            " to " ++ callTo ++ " with " ++
            (if callArity == procArity
             then "unsupported argument flow"
             else show callArity ++ " arguments, expected " ++ show procArity)
    show (ReasonUndeclared name pos) =
        makeMessage pos $
        "Public definition of '" ++ name ++ "' with some undeclared types."
    show (ReasonEqual exp1 exp2 pos) =
        makeMessage pos $
        "Expressions must have compatible types:\n    "
        ++ show exp1 ++ "\n    "
        ++ show exp2
    show ReasonShouldnt =
        makeMessage Nothing "Mysterious typing error"


-- |Construct the appropriate TypeError for a call to an undefined proc/func.
undefStmtErr :: Ident -> Placed Stmt -> TypeError
undefStmtErr caller pstmt =
    let pos = place pstmt
    in case content pstmt of
        ProcCall _ callee _ _ -> ReasonUndef caller callee pos
        other -> shouldnt $ "undefStmtErr with non-call stmt " ++ show other
    

----------------------------------------------------------------
--                           Type Assignments
----------------------------------------------------------------

-- | A variable type assignment (symbol table), with a list of type errors.
-- 
data Typing = Typing {
                  typingDict::Map VarName TypeRef,
                  typingErrs::[TypeError]
                  }
            deriving (Show,Eq,Ord)

-- |The empty typing, assigning every var the type AnyType.
initTyping :: Typing
initTyping = Typing Map.empty []


-- |Does this typing have no type errors?
validTyping :: Typing -> Bool
validTyping (Typing _ errs) = List.null errs


<<<<<<< HEAD
=======
-- |Follow a chain of TypeRefs to find the final IndirectType reference.
--  This code also sort-circuits all the keys along the path to the
--  ultimate reference, where possible, so future lookups will be faster.
ultimateRef :: VarName -> Typing -> (VarName,Typing)
ultimateRef var typing
    = let (var',dict') = ultimateRef' var $ typingDict typing
      in  (var', typing {typingDict = dict' })

ultimateRef' :: VarName -> Map VarName TypeRef
             -> (VarName,Map VarName TypeRef)
ultimateRef' var dict
    = case Map.lookup var dict of
          Just (IndirectType v) ->
            let (var',dict') = ultimateRef' v dict
            in (var', Map.insert var (IndirectType var') dict')
          _ -> (var,dict)


>>>>>>> a7dbda8b
-- |Get the type associated with a variable; AnyType if no constraint has
--  been imposed on that variable.
varType :: VarName -> Typing -> TypeSpec
varType var typing
    = case Map.findWithDefault (DirectType AnyType) var $ typingDict typing of
          DirectType t -> t
          IndirectType v -> varType v typing


-- |Constrain the type of the specified variable to be a subtype of the
--  specified type.  If this produces an invalid type, the specified type
--  error describes the error.
constrainVarType :: TypeError -> VarName -> TypeSpec -> Typing -> Typing
constrainVarType reason var ty typing
    = case meetTypes ty $ varType var typing of
          InvalidType -> typeError reason typing
          newType -> typing {typingDict =
<<<<<<< HEAD
                             Map.insert var newType $ typingDict typing }
=======
                             Map.insert var (DirectType newType)
                             $ typingDict typing }
>>>>>>> a7dbda8b


-- |Constrain the types of the two specified variables to be identical,
--  even following further constraints on the types of either of the vars.
unifyVarTypes :: VarName -> VarName -> Typing -> Typing
unifyVarTypes var1 var2 typing
<<<<<<< HEAD
    = case meetTypes ty $ varType var typing of
          InvalidType -> typeError reason typing
          newType -> typing {typingDict =
                             Map.insert var newType $ typingDict typing }
=======
    = let (var1',typing') = ultimateRef var1 typing
          (var2',typing'') = ultimateRef var2 typing'
          lower = min var1' var2'
          higher = max var1' var2'
      in  typing'' {typingDict =
                    Map.insert higher (IndirectType lower)
                    $ typingDict typing''}
>>>>>>> a7dbda8b


typeError :: TypeError -> Typing -> Typing
typeError err = typeErrors [err]


typeErrors :: [TypeError] -> Typing -> Typing
typeErrors newErrs (Typing dict errs) = Typing dict $ newErrs ++ errs


<<<<<<< HEAD
-- |Returns the first argument restricted to the variables appearing
--  in the second.
=======
-- |Returns the first argument restricted to the variables appearing in the
--  second. This must handle cases where variable appearing in chains of
--  indirections (equivalence classes of variables) are projected away.
>>>>>>> a7dbda8b
projectTyping :: Typing -> Typing -> Typing
projectTyping (Typing typing errs) (Typing interest _) =
    -- Typing (Map.filterWithKey (\k _ -> Map.member k interest) typing) errs
    Typing (projectTypingDict (Map.keys interest) typing Map.empty Map.empty)
    errs


-- |Return a map containing the types of the first input map projected onto
-- the supplied list of variables (which is in ascending alphabetical
-- order) and maintaining the equivalences of the original. The second map
-- argument holds the translation from the smallest equivalent variable
-- name in the input map to the same for the result.
--
-- This works by traversing the list of variable names, looking up each in
-- the input map.  I
projectTypingDict :: [VarName] -> Map VarName TypeRef -> Map VarName TypeRef
                  -> Map VarName VarName -> Map VarName TypeRef
projectTypingDict [] _ result _ = result
projectTypingDict (v:vs) dict result renaming
    = let (v',dict') = ultimateRef' v dict
          ty = varType v' typing'
      in  case Map.lookup v' renaming of
              Nothing -> projectTypingDict vs typing
                         (Map.insert v (DirectType ty) result)
                         (Map.insert v' v renaming)
              Just v'' -> projectTypingDict vs typing
                         (Map.insert v (IndirectType v'') result) renaming


----------------------------------------------------------------
--                           The Type Lattice
----------------------------------------------------------------

-- Simple strict subtype relation for now; every type is a subtype of the
-- unspecified type, and the invalid type is a subtype of every other type.
-- XXX Extend to support actual subtypes
properSubtypeOf :: TypeSpec -> TypeSpec -> Bool
properSubtypeOf _ AnyType = True
properSubtypeOf InvalidType _ = True
properSubtypeOf (TypeSpec mod1 name1 params1) (TypeSpec mod2 name2 params2) =
    name1 == name2
    && (mod1 == mod2 || List.null mod2)
    && length params1 == length params2
    && List.all (uncurry subtypeOf) (zip params1 params2)
properSubtypeOf _ _ = False


-- |Non-strict subtype relation
subtypeOf :: TypeSpec -> TypeSpec -> Bool
subtypeOf sub super = sub `properSubtypeOf` super || sub == super


-- |Return the greatest lower bound of two TypeSpecs.  
meetTypes :: TypeSpec -> TypeSpec -> TypeSpec
meetTypes ty1 ty2
    | ty1 `subtypeOf` ty2       = ty1
    | ty2 `properSubtypeOf` ty1 = ty2
    | otherwise                 = InvalidType


localBodyProcs :: ModSpec -> ProcImpln -> [Ident]
localBodyProcs thisMod (ProcDefSrc body) =
    foldProcCalls (localCalls thisMod) (++) [] body
localBodyProcs thisMod (ProcDefPrim _ _) =
    shouldnt "Type checking compiled code"

localCalls :: ModSpec -> ModSpec -> Ident -> Maybe Int -> [Placed Exp]
           -> [Ident]
localCalls thisMod m name _ _
  | List.null m || m == thisMod = [name]
localCalls _ _ _ _ _ = []


expType :: Typing -> Placed Exp -> Compiler (Maybe TypeSpec)
expType typing = placedApply (expType' typing)


expType' _ (IntValue _) _ = return $ Just $ TypeSpec ["wybe"] "int" []
expType' _ (FloatValue _) _ = return $ Just $ TypeSpec ["wybe"] "float" []
expType' _ (StringValue _) _ = return $ Just $ TypeSpec ["wybe"] "string" []
expType' _ (CharValue _) _ = return $ Just $ TypeSpec ["wybe"] "char" []
expType' typing (Var name _ _) _ = return $ varType name typing
expType' _ (Typed _ typ _) pos = lookupType typ pos
expType' _ expr _ =
    shouldnt $ "Expression '" ++ show expr ++ "' left after flattening"


-- |Works out the declared flow direction of an actual parameter, paired
-- with whether or not the actual value is in fact available (is a constant
-- or a previously assigned variable).
expMode :: Set VarName -> Placed Exp -> (FlowDirection,Bool)
expMode assigned pexp = expMode' assigned $ content pexp

expMode' :: Set VarName -> Exp -> (FlowDirection,Bool)
expMode' _ (IntValue _) = (ParamIn, True)
expMode' _ (FloatValue _) = (ParamIn, True)
expMode' _ (StringValue _) = (ParamIn, True)
expMode' _ (CharValue _) = (ParamIn, True)
expMode' assigned (Var name FlowUnknown _)
    = if name `elem` assigned then (ParamIn, True) else (ParamOut, False)
expMode' assigned (Var name flow _) = (flow, name `elem` assigned)
expMode' assigned (Typed expr _ _) = expMode' assigned expr
expMode' _ expr =
    shouldnt $ "Expression '" ++ show expr ++ "' left after flattening"


matchTypes :: Placed Exp -> Placed Exp -> OptPos -> Typing -> Compiler Typing
matchTypes parg1 parg2 pos typing = do
    let arg1 = content parg1
    let arg2 = content parg2
    maybety1 <- expType typing parg1
    maybety2 <- expType typing parg2
    logTypes $ "Matching types " ++ show maybety1 ++ " and " ++ show maybety2
    case (maybety1,maybety2) of
      (Nothing,Nothing)  -> return typing
      (Nothing,Just typ) -> return $ enforceType arg1 typ arg1 arg2 pos typing
      (Just typ,Nothing) -> return $ enforceType arg2 typ arg1 arg2 pos typing
      (Just typ1,Just typ2)  ->
        return $ enforceType arg1 typ2 arg1 arg2 pos
        $ enforceType arg2 typ1 arg1 arg2 pos typing


-- |Require the Exp to have the specified type
enforceType :: Exp -> TypeSpec -> Exp -> Exp -> OptPos -> Typing -> Typing
enforceType (Var name _ _) typespec arg1 arg2 pos typing =
    constrainVarType (ReasonEqual arg1 arg2 pos) name typespec typing
enforceType (Typed (Var name _ _) typespec1 _) typespec arg1 arg2 pos typing =
    let reason = ReasonEqual arg1 arg2 pos
    in case meetTypes typespec1 typespec of
      InvalidType -> typeError reason typing
      ty          -> constrainVarType reason name ty typing
enforceType _ _ _ _ _ typing = typing -- no variable to record the type of


-- |Update the typing to assign the specified type to the specified expr
setExpType :: Placed Exp -> TypeSpec -> Int -> ProcName -> Typing -> Typing
setExpType pexp typ argnum procName typing
    = setExpType' (content pexp) (place pexp) typ argnum procName typing

setExpType' :: Exp -> OptPos -> TypeSpec -> Int -> ProcName -> Typing -> Typing
setExpType' (IntValue _) _ _ _ _ typing = typing
setExpType' (FloatValue _) _ _ _ _ typing = typing
setExpType' (StringValue _) _ _ _ _ typing = typing
setExpType' (CharValue _) _ _ _ _ typing = typing
setExpType' (Var var _ _) pos typ argnum procName typing
    = constrainVarType (ReasonArgType procName argnum pos) var typ typing
setExpType' (Typed expr _ _) pos typ argnum procName typing
    = setExpType' expr pos typ argnum procName typing
setExpType' otherExp _ _ _ _ _
    = shouldnt $ "Invalid expr left after flattening " ++ show otherExp

----------------------------------------------------------------
--                         Type Checking Procs
----------------------------------------------------------------

-- |Type check one strongly connected component in the local call graph
--  of a module.  The call graph contains only procs in the one module,
--  because this is being done for type inference, and imported procs
--  must have had their types declared.  Returns True if the inferred
--  types are more specific than the old ones and some proc(s) in the
--  SCC depend on procs in the list of mods.  In this case, we will
--  have to rerun the typecheck after typechecking the other modules
--  on that list.
typecheckProcSCC :: ModSpec -> SCC ProcName -> Compiler [TypeError]
typecheckProcSCC m (AcyclicSCC name) = do
    -- A single pass is always enough for non-cyclic SCCs
    logTypes $ "Type checking non-recursive proc " ++ name
    (_,reasons) <- typecheckProcDecls m name
    return reasons
typecheckProcSCC m (CyclicSCC list) = do
    logTypes $ "**** Type checking recursive procs " ++
      intercalate ", " list
    (sccAgain,reasons) <-
        foldM (\(sccAgain,rs) name -> do
                    (sccAgain',reasons) <- typecheckProcDecls m name
                    return (sccAgain || sccAgain', reasons++rs))
        (False, []) list
    if sccAgain
    then typecheckProcSCC m $ CyclicSCC list
    else do
      logTypes $ "**** Completed checking of " ++
             intercalate ", " list ++
             " with " ++ show (length reasons) ++ " errors"
      return reasons


-- |Type check a list of procedure definitions and update the
--  definitions stored in the Compiler monad.  Returns a pair of
--  Bools, the first saying whether any defnition has been udpated,
--  and the second saying whether any public defnition has been
--  updated.
typecheckProcDecls :: ModSpec -> ProcName ->
                     Compiler (Bool,[TypeError])
typecheckProcDecls m name = do
    logTypes $ "** Type checking " ++ name
    defs <- getModuleImplementationField
            (Map.findWithDefault (error "missing proc definition")
             name . modProcs)
    (revdefs,sccAgain,reasons) <-
        foldM (\(ds,sccAgain,rs) def -> do
                    (d,again,rs') <- typecheckProcDecl m def
                    return (d:ds,sccAgain || again,rs'++rs))
        ([],False,[]) defs
    updateModImplementation
      (\imp -> imp { modProcs = Map.insert name (reverse revdefs)
                                $ modProcs imp })
    logTypes $ "** New definition of " ++ name ++ ":"
    logTypes $ intercalate "\n" $ List.map (showProcDef 4) (reverse revdefs)
    -- XXX this shouldn't be necessary anymore, but keep it for now for safety
    unless (sccAgain || not (List.null reasons)) $
        mapM_ checkProcDefFullytyped revdefs
    return (sccAgain,reasons)


----------------------------------------------------------------
--                       Resolving types and modes
--
-- This code resolves types and modes, including resolving overloaded
-- calls, handling implied modes, and appropriately ordering calls from
-- nested function application (which was not resolved during flattening).
-- We search for a valid resolution deterministically if possible.
--
-- To do this we first collect a list of all the calls in the proc body.
-- We process this maintaining 3 data structures:
--    * a typing:  a map from variable name to type;
--    * a resolution:  a mapping from original call to the selected proc spec;
--    * residue:  a list of unprocessed (delayed) calls with the list of
--      resolutions for each.
--
-- For each call, we collect the list of all possible resolutions, and
-- filter this down to the ones that match the argument types given the
-- current typing. If this is unique, we add it to the resolution mapping
-- and update the typing. If there are no matches, we check if there is a
-- unique resolution taking implied modes into account, and if so we select
-- it. If there are no resolutions at all, even allowing for implied modes,
-- then we can report a type error. If there are multiple matches, we add
-- this call to the residue and move on to the the call.
--
-- This process is repeated using the residue of the previous pass as the
-- input to the next one, repeating as long as the residue gets strictly
-- smaller.  Once it stops getting smaller, we select the remaining call
-- with the fewest resolutions and try selecting each resolution and then
-- processing the remainder of the residue with that "guess".  If only one
-- of the guesses leads to a valid typing, that is the correct typing;
-- otherwise we report a type error.


-- -- |A ProcSpec resolving a call together with it param types
-- data ProcAndParams = ProcAndParams { procSpec :: ProcSpec,
--                                      paramTypes :: [TypeSpec]}
--     deriving (Eq,Show)

-- -- |The resolutions of many proc calls
-- type StmtResolution = Map Stmt ProcSpec
-- 
-- emptyStmtResolution = Map.empty


-- |An individual proc and its formal parameter types and modes.
data ProcInfo = ProcInfo {
  procInfoProc :: ProcSpec,
  procInfoArgs :: [TypeFlow]
  } deriving (Eq,Show)


procInfoTypes :: ProcInfo -> [TypeSpec]
procInfoTypes call = typeFlowType <$> procInfoArgs call


-- |A single call statement together with a list of all the possible different
--  parameter list types (a list of types).  This type is used to narrow down
--  the possible call typings.
data StmtTypings = StmtTypings {typingStmt::Placed Stmt,
                                typingArgsTypes::[ProcInfo]}
    deriving (Eq,Show)


-- |Type check a single procedure definition, including resolving overloaded
-- calls, handling implied modes, and appropriately ordering calls from
-- nested function application.  We search for a valid resolution
-- deterministically if possible.
typecheckProcDecl :: ModSpec -> ProcDef -> Compiler (ProcDef,Bool,[TypeError])
typecheckProcDecl m pdef = do
    let name = procName pdef
    let proto = procProto pdef
    let params = procProtoParams proto
    let resources = procProtoResources proto
    let (ProcDefSrc def) = procImpln pdef
    let pos = procPos pdef
    let vis = procVis pdef
    if vis == Public && any ((==AnyType) . paramType) params
      then return (pdef,False,[ReasonUndeclared name pos])
      else do
        paramTyping <- foldM (addDeclaredType name pos (length params))
                  initTyping $ zip params [1..]
        resourceTyping <- foldM (addResourceType name pos) paramTyping resources
        if validTyping resourceTyping
          then do
            logTypes $ "** Type checking proc " ++ name ++ ": "
                       ++ show resourceTyping
            logTypes $ "   with resources: " ++ show resources
            let (calls,preTyping) = runState (bodyCalls def) resourceTyping
            calls' <- zipWith StmtTypings calls <$> mapM callProcInfos calls
            let badCalls = List.map typingStmt
                           $ List.filter (List.null . typingArgsTypes) calls'
            if List.null badCalls
              then do
                typing <- typecheckCalls m name pos calls' preTyping [] False
                
                logTypes $ "Typing independent of mode = " ++ show typing
                -- (typing''',def') <- typecheckProcDef m name pos preTyping def
                -- logTypes $ "*resulting types " ++ name ++ ": " ++ show typing'''
                if validTyping typing
                  then do
                    logTypes "Now mode checking"
                    let inParams =
                          List.filter
                          ((`elem` [ParamIn,ParamInOut]) . paramFlow)
                          params
                    (def',assigned',errs') <-
                      modecheckStmts m name pos typing []
                      (Set.fromList $ paramName <$> inParams) def
                    let params' = updateParamTypes typing params
                    let proto' = proto { procProtoParams = params' }
                    let pdef' = pdef { procProto = proto',
                                       procImpln = ProcDefSrc def' }
                    let sccAgain = pdef' /= pdef
                    logTypes $ "===== Definition is " ++
                        (if sccAgain then "" else "un") ++ "changed"
                    when sccAgain
                        (logTypes $ "** check again " ++ name ++
                            "\n-----------------OLD:"
                            ++ showProcDef 4 pdef
                            ++ "\n-----------------NEW:"
                            ++ showProcDef 4 pdef' ++ "\n")
                    return (pdef',sccAgain,[])
                  else
                    return (pdef,False,typingErrs typing)
              else
                return (pdef,False,
                           List.map (\pcall ->
                                         case content pcall of
                                             ProcCall _ callee _ _ ->
                                                 ReasonUndef name callee
                                                 $ place pcall
                                             _ -> shouldnt "typecheckProcDecl")
                           badCalls)
          else
            return (pdef,False,typingErrs resourceTyping)


addDeclaredType :: ProcName -> OptPos -> Int -> Typing -> (Param,Int) ->
                   Compiler Typing
addDeclaredType procname pos arity typs (Param name typ flow _,argNum) = do
    typ' <- fromMaybe AnyType <$> lookupType typ pos
    logTypes $ "    type of '" ++ name ++ "' is " ++ show typ'
    return $ constrainVarType (ReasonParam procname arity pos) name typ' typs


addResourceType :: ProcName -> OptPos -> Typing -> ResourceFlowSpec ->
                   Compiler Typing
addResourceType procname pos typs rfspec = do
    let rspec = resourceFlowRes rfspec
    resIface <- lookupResource rspec pos
    let (rspecs,types) = unzip $ maybe [] Map.toList resIface
    let names = List.map resourceName rspecs
    let typs' = List.foldr
                (\(n,t) typs ->
                     constrainVarType
                     (ReasonResource procname n pos) n t typs)
                typs $ zip names types
    return typs'


updateParamTypes :: Typing -> [Param] -> [Param]
updateParamTypes typing =
    List.map (\p@(Param name typ fl afl) ->
               case varType name typing of
                   Nothing -> p
                   Just newTyp -> Param name newTyp fl afl)


-- Return a list of the statements (recursively) in a body that can
-- constrain types, paired with all the possible resolutions.
bodyCalls :: [Placed Stmt] -> State Typing [Placed Stmt]
bodyCalls [] = return []
bodyCalls (pstmt:pstmts) = do
    rest <- bodyCalls pstmts
    let stmt = content pstmt
    let pos  = place pstmt
    case stmt of
        ProcCall{} -> return $ pstmt:rest
        -- need to handle move instructions:
        (ForeignCall "llvm" "move" [] _) -> return $ pstmt:rest
        ForeignCall{} -> return rest
        Test nested expr -> do
          modify $ constrainVarType (ReasonCond pos) (expVar $ content expr) boolType
          nested' <- bodyCalls nested
          return $ nested' ++ rest
        Nop -> return rest
        Cond cond expr thn els -> do
          modify $ constrainVarType (ReasonCond pos) (expVar $ content expr) boolType
          cond' <- bodyCalls cond
          thn' <- bodyCalls thn
          els' <- bodyCalls els
          return $ cond' ++ thn' ++ els' ++ rest
        Loop nested -> do
          nested' <- bodyCalls nested
          return $ nested' ++ rest
        For _ _ -> shouldnt "bodyCalls: flattening left For stmt"
        Break -> return rest
        Next ->  return rest


callTypes :: Placed Stmt -> Compiler [[TypeSpec]]
callTypes pstmt = nub . (procInfoTypes <$>) <$> callProcInfos pstmt


callProcInfos :: Placed Stmt -> Compiler [ProcInfo]
callProcInfos pstmt =
    case content pstmt of
        ProcCall m name procId _ -> do
          procs <- case procId of
              Nothing   -> callTargets m name
              Just pid -> return [ProcSpec m name pid] -- XXX check modspec
                                                       -- validity?
          zipWith ProcInfo procs <$>
              mapM (fmap (List.map paramTypeFlow
                             . List.filter nonResourceParam)
                       . getParams)
              procs
        stmt ->
          shouldnt $ "callProcInfos with non-call statement "
                     ++ showStmt 4 stmt


-- Return the variable name of the supplied expr.  In this context,
-- the expr will always be a variable.
expVar :: Exp -> VarName
expVar (Var name _ _) = name
expVar (Typed expr _ _) = expVar expr
expVar expr = shouldnt $ "expVar of non-variable expr " ++ show expr


-- |Type check a list of statement typings, resulting in a typing of all
--  variables.  Input is a list of statement typings plus a variable typing,
--  output is a final variable typing.  We thread through a residue
--  list of unresolved statement typings; when we reach the end of the
--  main list of statement typings, we reprocess the residue, providing
--  the last pass has resolved some statements.  Thus we make multiple
--  passes over the list of statement typings until it is empty.
--
--  If we complee a pass over the list without resolving any statements
--  and a residue remains, then we pick a statement with the fewest remaining
--  types and try all the types in turn.  If exactly one of these leads to
--  a valid typing, this is the correct one; otherwise it is a type error.
--
--  To handle a single call, we find the types of all arguments as determined
--  by the current typing, and match this list against each of the candidate
--  statement typings, filtering out invalid possibilities.  If a single
--  possibility remains, we commit to this.  If multiple possibilities remain,
--  we keep all of them as a residue and continue with other statements.  If
--  no possibilities remain, we determine that the statement typing is
--  inconsistent with the initial variable typing (a type error).
typecheckCalls :: ModSpec -> ProcName -> OptPos -> [StmtTypings]
    -> Typing -> [StmtTypings] -> Bool -> Compiler Typing
typecheckCalls m name pos [] typing [] _ = return typing
typecheckCalls m name pos [] typing residue True =
    typecheckCalls m name pos residue typing [] False
typecheckCalls m name pos [] typing residue False =
    -- XXX Propagation alone is not always enough to determine a unique type.
    -- Need code to try to find a mode by picking a residual call with the
    -- fewest possibilities and try all combinations to see if exactly one
    -- of them gives us a valid typing.  If not, it's a type error.
    return $ typeErrors (List.map overloadErr residue) typing
typecheckCalls m name pos (stmtTyping@(StmtTypings pstmt typs):calls) typing
        residue chg = do
    logTypes $ "Type checking call " ++ show pstmt
    logTypes $ "Candidate types: " ++ show (procInfoTypes <$> typs)
    let (callee,pexps) = case content pstmt of
                             ProcCall _ callee' _ pexps' -> (callee',pexps')
                             noncall -> shouldnt
                                        $ "typecheckCalls with non-call stmt"
                                          ++ show noncall
    actualTypes <- (fromMaybe AnyType <$>) <$> mapM (expType typing) pexps
    logTypes $ "Actual types: " ++ show actualTypes
    let matches = List.map (matchTypeList name callee (place pstmt) actualTypes)
                  typs
    let validMatches = catOKs matches
    let validTypes = nub $ procInfoTypes <$> validMatches
    logTypes $ "Valid types = " ++ show validTypes
    case validTypes of
        [] -> return $ typeErrors (concatMap errList matches) typing
        [match] -> do
          let typing' = List.foldr
                        (\ (pexp,ty,argnum) -> setExpType pexp ty argnum name)
                        typing
                        $ zip3 pexps match [1..]
          typecheckCalls m name pos calls typing' residue True
        _ -> let stmtTyping' = stmtTyping {typingArgsTypes = validMatches}
             in typecheckCalls m name pos calls typing (stmtTyping':residue)
                $ chg || validMatches == typs
    

-- XXX Needed?
-- filterTypeList :: Ident -> [TypeSpec] -> StmtTypings
--                -> Compiler (MaybeErr StmtTypings)
-- filterTypeList caller callTypes stmtTyping@(StmtTypings pstmt typs) = do
--     let (callee,pexps) = case content pstmt of
--                              ProcCall _ callee' _ pexps' -> (callee',pexps')
--                              noncall -> shouldnt
--                                         $ "typecheckCalls with non-call stmt"
--                                           ++ show noncall
--     matchTypeList caller callee (place pstmt) callTypes typs


-- |Match up the argument types of a call with the parameter types of the
-- callee, producing a list of the actual types.  If this list contains
-- InvalidType, then the call would be a type error.
matchTypeList :: Ident -> Ident -> OptPos -> [TypeSpec] -> ProcInfo
              -> MaybeErr ProcInfo
matchTypeList caller callee pos callTypes calleeInfo
    | sameLength callTypes calleeTypes =
      let matches = List.zipWith meetTypes callTypes calleeTypes
          mismatches = List.map fst $ List.filter ((==InvalidType) . snd)
                       $ zip [1..] matches
      in if List.null mismatches
         then OK $ calleeInfo
              {procInfoArgs = List.zipWith TypeFlow matches calleeFlows}
         else Err [ReasonArgType callee n pos | n <- mismatches]
    | otherwise = Err [ReasonArity caller callee pos
                       (length callTypes) (length calleeTypes)]
    where args = procInfoArgs calleeInfo
          calleeTypes = typeFlowType <$> args
          calleeFlows = typeFlowMode <$> args


-- |Match up the argument modes of a call with the available parameter
-- modes of the callee, producing a list of the actual types. If this list
-- contains InvalidType, then the call would be a type error.
--
-- This code deals with 3 modes per argument:  the mode of the called proc,
-- the mode specified by annotations (or not) on the actual parameter, and
-- the fact of whether the variable is actually previously assigned.
matchModeList :: Ident -> Ident -> OptPos -> [(FlowDirection,Bool)]
              -> ProcInfo -> Maybe ProcInfo
matchModeList caller callee pos modes procinfo@(ProcInfo pspec typModes)
  | (ParamIn,ParamOut) `elem` argModes -- Some param is in where actual is out
    = Nothing
  | otherwise = Just procinfo
    where argModes = zip (typeFlowMode <$> typModes) (fst <$> modes)


overloadErr :: StmtTypings -> TypeError
overloadErr (StmtTypings call candidates) =
    -- XXX Need to give list of matching procs
    ReasonOverload [] $ place call


-- |Given type assignments to variables, resolve modes in a proc body,
--  building a revised, properly moded body, or indicate a mode error.
--  This must handle several cases:
--  * Flow direction for function calls are unspecified; they must be assigned,
--    and may need to be postponed if the use appears before the definition.
--  * Test statements must be handled, determining which stmts in a test
--    context are actually tests, and reporting an error for tests outside
--    a test context
--  * Implied modes:  in a test context, allow in mode where out mode is
--    expected by assigning a fresh temp variable and generating an =
--    test of the variable against the in value.
--  * Handle in-out call mode where an out-only argument is expected.
--  This code threads a set of assigned variables through, which starts as
--  the set of in parameter names.  It also threads through a list of
--  statements postponed because an unknown flow variable is not assigned yet.
modecheckStmts :: ModSpec -> ProcName -> OptPos -> Typing
                 -> [Placed Stmt] -> Set VarName -> [Placed Stmt]
                 -> Compiler ([Placed Stmt], Set VarName,[TypeError])
modecheckStmts _ _ _ _ delayed assigned []
    | List.null delayed = return ([],assigned,[])
    | otherwise =
        shouldnt $ "modecheckStmts reached end of body with delayed stmts"
                   ++ show delayed
modecheckStmts m name pos typing delayed assigned (pstmt:pstmts) = do
    (pstmt',delayed',assigned',errs') <-
      placedApply (modecheckStmt m name pos typing delayed assigned) pstmt
    (pstmts',assigned'',errs) <-
      modecheckStmts m name pos typing delayed' assigned' pstmts
    return (pstmt'++pstmts',assigned'',errs'++errs)


modecheckStmt :: ModSpec -> ProcName -> OptPos -> Typing
                 -> [Placed Stmt] -> Set VarName -> Stmt -> OptPos
                 -> Compiler ([Placed Stmt], [Placed Stmt],
                              Set VarName,[TypeError])
modecheckStmt m name defPos typing delayed assigned
    stmt@(ProcCall cmod cname _ args) pos = do
    logTypes $ "Mode checking call " ++ show stmt
    logTypes $ "    with assigned " ++ show assigned
    callInfos <- callProcInfos $ maybePlace stmt pos
    actualTypes <- (fromMaybe AnyType <$>) <$> mapM (expType typing) args
    let actualModes = List.map (expMode assigned) args
    let flowErrs = [ReasonArgFlow cname num pos
                   | ((mode,avail),num) <- zip actualModes [1..]
                   , not avail && mode == ParamIn]
    let typeMatches = catOKs
                      $ List.map (matchTypeList name cname pos actualTypes)
                      callInfos
    let modeMatches = Maybe.mapMaybe (matchModeList name cname pos actualModes)
                      typeMatches
    logTypes $ "Possible modes: " ++ show modeMatches
    if not $ List.null flowErrs -- Using undefined var as input?
        then return ([],delayed,assigned,flowErrs)
        else if List.null modeMatches -- No matching mode?
             then return ([],delayed,assigned,[ReasonUndefinedFlow cname pos])
             else do
                 let match = selectMode modeMatches actualModes
                 let matchProc = procInfoProc match
                 let args' = List.zipWith setPExpTypeFlow
                             (procInfoArgs match) args
                 let stmt' = ProcCall (procSpecMod matchProc)
                                      (procSpecName matchProc)
                                      (Just $ procSpecID matchProc)
                                      args'
                 let assigned' = Set.union assigned
                                 $ Set.fromList
                                 $ List.map (expVar . content)
                                 $ List.filter
                                   ((==ParamOut) . expFlow . content) args'
                 return ([maybePlace stmt' pos],delayed,assigned',[])
modecheckStmt m name defPos typing delayed assigned
    stmt@(ForeignCall lang cname flags args) pos = do
    logTypes $ "Mode checking foreign call " ++ show stmt
    logTypes $ "    with assigned " ++ show assigned
    actualTypes <- (fromMaybe AnyType <$>) <$> mapM (expType typing) args
    let actualModes = List.map (expMode assigned) args
    let flowErrs = [ReasonArgFlow cname num pos
                   | ((mode,avail),num) <- zip actualModes [1..]
                   , not avail && mode == ParamIn]
    if not $ List.null flowErrs -- Using undefined var as input?
        then return ([],delayed,assigned,flowErrs)
        else do
            let typeflows = List.zipWith TypeFlow actualTypes
                            $ fst <$> actualModes
            let args' = List.zipWith setPExpTypeFlow typeflows args
            let stmt' = ForeignCall lang cname flags args'
            let assigned' = Set.union assigned
                                 $ Set.fromList
                                 $ List.map (expVar . content)
                                 $ List.filter
                                   ((==ParamOut) . expFlow . content) args'
            return ([maybePlace stmt' pos],delayed,assigned',[])
modecheckStmt m name defPos typing delayed assigned
    stmt@(Test stmts expr) pos = do
    logTypes $ "Mode checking test " ++ show stmt
    (stmts', assigned',errs') <-
      modecheckStmts m name defPos typing [] assigned stmts
    let expr' = setPExpTypeFlow (TypeFlow boolType ParamIn) expr
    return ([maybePlace (Test stmts' expr') pos], delayed, assigned',errs')
modecheckStmt m name defPos typing delayed assigned
    stmt@(Cond tstStmts expr thnStmts elsStmts) pos = do
    logTypes $ "Mode checking conditional " ++ show stmt
    (tstStmts', assigned1,errs1) <-
      modecheckStmts m name defPos typing [] assigned tstStmts
    let expr' = setPExpTypeFlow (TypeFlow boolType ParamIn) expr
    (thnStmts', assigned2,errs2) <-
      modecheckStmts m name defPos typing [] assigned1 thnStmts
    (elsStmts', assigned3,errs3) <-
      modecheckStmts m name defPos typing [] assigned2 elsStmts
    return ([maybePlace (Cond tstStmts' expr' thnStmts' elsStmts') pos],
            delayed, assigned2 `Set.intersection` assigned3,
            errs1++errs2++errs3)
modecheckStmt m name defPos typing delayed assigned
    stmt@(Loop stmts) pos = do
    logTypes $ "Mode checking loop " ++ show stmt
    (stmts', assigned',errs') <-
      modecheckStmts m name defPos typing [] assigned stmts
    return ([maybePlace (Loop stmts') pos], delayed, assigned',errs')
modecheckStmt m _ _ _ delayed assigned stmt pos =
    return ([maybePlace stmt pos],delayed,assigned,[])


selectMode :: [ProcInfo] -> [(FlowDirection,Bool)] -> ProcInfo
selectMode (procInfo:_) _ = procInfo
selectMode _ _ = shouldnt "selectMode with empty list of modes"



-- |Type check the body of a single proc definition by type checking
--  each clause in turn using the declared parameter typing plus the
--  typing of all parameters inferred from previous clauses.  We can
--  stop once we've found a contradiction.
typecheckProcDef :: ModSpec -> ProcName -> OptPos -> Typing ->
                     [Placed Stmt] -> Compiler (Typing,[Placed Stmt])
typecheckProcDef m name pos paramTypes body = do
    logTypes $ "\ntype checking: " ++ name
    typings <- typecheckBody m name paramTypes body
    logTypes $ "typings:  " ++
      intercalate "\n          " (List.map show typings) ++ "\n"
    case typings of
      [] -> do
        logTypes "   no valid type"
        -- XXX This is the wrong reason
        return (typeError (ReasonAmbig name pos []) initTyping, body)
      [typing] -> do
        logTypes $ "   final typing: " ++ show typing
        logTypes $ "   initial param typing: " ++ show paramTypes
        let typing' = projectTyping typing paramTypes
        logTypes $ "   projected typing: " ++ show typing'
        if validTyping typing
            then do
                logTypes $ "apply body typing" ++ showBody 4 body
                body' <- applyBodyTyping typing body
                logTypes $ "After body typing:" ++ showBody 4 body'
                return (typing',body')
            else do
                logTypes $ "invalid: no body typing" ++ showBody 4 body
                return (typing', body)
      typings -> do
          logTypes $ name ++ " has " ++ show (length typings) ++
            " typings, of which " ++
            show (length (List.filter validTyping typings)) ++
            " are valid"
          let typingSets = List.map (Map.map Set.singleton . typingDict) typings
          let merged = Map.filter ((>1).Set.size) $
                       Map.unionsWith Set.union typingSets
          let ambigs = List.map (\(v,ts) -> (v,Set.toAscList ts)) $ assocs merged
          return (typeError (ReasonAmbig name pos ambigs) initTyping, body)


-- |Like a monadic foldl over a list, where each application produces
--  a list of values, and for each element of the folded list, the
--  function is applied to every result from the previous element,
--  finally producing the list of all the results.
typecheckSequence :: (Typing -> t -> Compiler [Typing]) -> [Typing] -> [t] ->
                    Compiler [Typing]
typecheckSequence f typings [] = return typings
typecheckSequence f typings (t:ts) = do
    logTypes $ "Type checking " ++ show (1 + length ts) ++ " things with " ++
      show (length typings) ++ " typings, " ++
      show (length $ List.filter validTyping typings) ++ " of them valid"
    typings' <- mapM (`f` t) typings
    let typings'' = pruneTypings $ concat typings'
    if List.null typings'
      then return []
      else if List.null typings'' || not (validTyping $ List.head typings'')
              -- No point going further if it's already invalid
           then return [List.head $ concat typings']
           else typecheckSequence f typings'' ts


pruneTypings :: [Typing] -> [Typing]
pruneTypings [] = []
pruneTypings typings =
    let pruned = nub $ List.filter validTyping typings
    in  if List.null pruned
        then typings
        else pruned


typecheckBody :: ModSpec -> ProcName -> Typing -> [Placed Stmt] ->
                 Compiler [Typing]
typecheckBody m name typing body = do
    logTypes "Entering typecheckSequence from typecheckBody"
    typings' <- typecheckSequence (typecheckPlacedStmt m name)
                [typing] body
    logTypes $ "Body types: " ++ show typings'
    return typings'


-- |Type check a single placed primitive operation given a list of
--  possible starting typings and corresponding clauses up to this prim.
typecheckPlacedStmt :: ModSpec -> ProcName -> Typing -> Placed Stmt ->
                       Compiler [Typing]
typecheckPlacedStmt m caller typing pstmt =
    typecheckStmt m caller (content pstmt) (place pstmt) typing


-- |Type check a single primitive operation, producing a list of
--  possible typings.
typecheckStmt :: ModSpec -> ProcName -> Stmt -> OptPos -> Typing ->
                 Compiler [Typing]
typecheckStmt m caller call@(ProcCall cm name id args) pos typing = do
    logTypes $ "Type checking call " ++ showStmt 4 call ++
      showMaybeSourcePos pos
    logTypes $ "   with types " ++ show typing
    procs <- case id of
        Nothing   -> callTargets cm name
        Just pid -> return [ProcSpec cm name pid] -- XXX check modspec
                                                  -- is valid; or just
                                                  -- ignore pid?
    logTypes $ "   potential procs: " ++
           List.intercalate ", " (List.map show procs)
    if List.null procs
      then if 1 == length args
           then return [typeError (ReasonUninit caller name pos) typing]
           else return [typeError (ReasonUndef caller name pos) typing]
      else do
        typList <- mapM (matchingArgFlows caller name args pos typing) procs
        let typList' = concat typList
        let typList'' = List.filter validTyping typList'
        let dups = snd $ List.foldr
                   (\elt (s,l) ->
                        if Set.member elt s
                        then (s,if elt `elem` l then l else elt:l)
                        else (Set.insert elt s,l))
                   (Set.empty,[]) typList''
        logTypes $ "Resulting valid types: " ++ show typList''
        if List.null dups
        then if List.null typList''
             then do
                logTypes $ "Type error detected:\n" ++
                    unlines (List.map show typList')
                return typList'
             else return typList''
        else return [typeError (ReasonOverload
                                   (List.map fst $
                                    List.filter
                                      (List.any (`elem` dups) . snd) $
                                    zip procs typList)
                                   pos) typing]
typecheckStmt _ _ call@(ForeignCall "llvm" "move" [] args@[a1,a2]) pos typing
  = do
    -- Ensure arguments have the same types
    logTypes $ "Type checking move instruction " ++ showStmt 4 call
    let typing' = List.foldr (noteOutputCast . content) typing args
    typing'' <- matchTypes a1 a2 pos typing'
    logTypes $ "Resulting typing = " ++ show typing''
    return [typing'']
typecheckStmt _ _ call@(ForeignCall _ _ _ args) pos typing = do
    -- Pick up any output casts
    logTypes $ "Type checking foreign call " ++ showStmt 4 call
    let typing' = List.foldr (noteOutputCast . content) typing args
    logTypes $ "Resulting typing = " ++ show typing'
    return [typing']
typecheckStmt m caller (Test stmts expr) pos typing = do
    typings <- typecheckBody m caller typing stmts
    mapM (\t -> typecheckArg' (content expr) (place expr) AnyType
                (TypeSpec ["wybe"] "bool" []) t (ReasonCond pos))
        typings
typecheckStmt _ _ Nop pos typing = return [typing]
typecheckStmt m caller (Cond test expr thn els) pos typing = do
    typings <- typecheckSequence (typecheckPlacedStmt m caller) [typing] test
    typings' <- mapM (\t -> typecheckArg' (content expr) (place expr) AnyType
                            (TypeSpec ["wybe"] "bool" []) t (ReasonCond pos))
                typings
    typings'' <- typecheckSequence (typecheckPlacedStmt m caller) typings' thn
    typecheckSequence (typecheckPlacedStmt m caller) typings'' els
typecheckStmt m caller (Loop body) pos typing =
    typecheckSequence (typecheckPlacedStmt m caller) [typing] body
typecheckStmt m caller (For itr gen) pos typing =
    -- XXX must handle generator type
    return [typing]
typecheckStmt _ _ Break pos typing = return [typing]
typecheckStmt _ _ Next pos typing = return [typing]


matchingArgFlows :: ProcName -> ProcName -> [Placed Exp] -> OptPos -> Typing -> ProcSpec -> Compiler [Typing]
matchingArgFlows caller called args pos typing pspec = do
    params <- List.filter nonResourceParam <$> getParams pspec
    logTypes $ "checking flow of call to " ++ show pspec
        ++ " args " ++ show args
        ++ " against params " ++ show params ++ "..."
    case reconcileArgFlows params args of
      Just args' -> do
        logTypes $ "MATCHES; checking types: args = " ++ show args'
        typing <- foldM (typecheckArg pos params $ procSpecName pspec)
            typing $ zip3 [1..] params args'
        logTypes $ "Type check result = " ++ show typing
        return [typing]
      Nothing -> do
        logTypes "fails"
        return [typeError (ReasonArity caller called pos (length args)
                           (length  params))
                typing]

noteOutputCast :: Exp -> Typing -> Typing
noteOutputCast (Typed (Var name flow _) typ True) typing
  | flowsOut flow = constrainVarType ReasonShouldnt name typ typing
noteOutputCast _ typing = typing


-- |Match up params to args based only on flow, returning Nothing if
--  they don't match, and Just a possibly updated arglist if they
--  do.  The purpose is to handle passing an in-out argument pair
--  where only an output is expected.  This is permitted, and the
--  input half is just ignored.  This is performed after the code has
--  been flattened, so ParamInOut have already been turned into
--  adjacent pairs of ParamIn and ParamOut parameters.
reconcileArgFlows :: [Param] -> [Placed Exp] -> Maybe [Placed Exp]
reconcileArgFlows [] [] = Just []
reconcileArgFlows _ [] = Nothing
reconcileArgFlows [] _ = Nothing
reconcileArgFlows (Param _ _ ParamOut _:params)
  (arg1:arg2:args)
    | isHalfUpdate ParamIn (content arg1) &&
      isHalfUpdate ParamOut (content arg2)
    = (arg2:) <$> reconcileArgFlows params args
reconcileArgFlows (Param _ _ pflow _:params) (arg:args)
    = let aflow = expFlow (content arg)
      in if pflow == aflow || aflow == FlowUnknown
      then (arg:) <$> reconcileArgFlows params args
      else Nothing


-- |Does this parameter correspond to a manifest argument?
-- XXX this needs to filter out the output introduced for a test proc, too.
nonResourceParam :: Param -> Bool
nonResourceParam (Param _ _ _ (Resource _)) = False
nonResourceParam _ = True


typecheckArg :: OptPos -> [Param] -> ProcName ->
                Typing -> (Int,Param,Placed Exp) -> Compiler Typing
typecheckArg pos params pname typing (argNum,param,arg) = do
    let reasonType = ReasonArgType pname argNum pos
    if not $ validTyping typing
      then return typing
      else do
      logTypes $ "type checking " ++ show arg ++ " against " ++ show param
      typecheckArg' (content arg) (place arg) AnyType
        (paramType param) typing reasonType


typecheckArg' :: Exp -> OptPos -> TypeSpec -> TypeSpec -> Typing ->
                 TypeError -> Compiler Typing
typecheckArg' texp@(Typed expr typ cast) pos _ paramType typing reason = do
    logTypes $ "Checking typed expr " ++ show texp
    typ' <- fromMaybe AnyType <$> lookupType typ pos
    logTypes $ "Determined type " ++ show typ'
    let typ'' = if cast then AnyType else typ'
    logTypes $ "Considering casting, type is " ++ show typ''
    typecheckArg' expr pos typ'' paramType typing reason
    -- typecheckArg' expr pos  typ'
    --               paramType typing reason
typecheckArg' (Var var _ _) _ declType paramType typing reason = do
    -- XXX should out flow typing be contravariant?
    logTypes $
        "Check Var " ++ var ++ ":" ++ show declType ++ " vs. " ++
        show paramType ++
        (if paramType `subtypeOf` declType then " succeeded" else " FAILED")
    if paramType `subtypeOf` declType
      then return $ constrainVarType reason var paramType typing
      else if paramType == AnyType -- may be type checking recursion
           then return typing
           else return $ typeError reason typing
typecheckArg' (IntValue val) _ declType paramType typing reason =
    return $ typecheckArg'' declType paramType (TypeSpec ["wybe"] "int" [])
      typing reason
typecheckArg' (FloatValue val) _ declType paramType typing reason =
    return $ typecheckArg'' declType paramType (TypeSpec ["wybe"] "float" [])
      typing reason
typecheckArg' (StringValue val) _ declType paramType typing reason =
    return $ typecheckArg'' declType paramType (TypeSpec ["wybe"] "string" [])
      typing reason
typecheckArg' (CharValue val) _ declType paramType typing reason =
    return $ typecheckArg'' declType paramType (TypeSpec ["wybe"] "char" [])
      typing reason
typecheckArg' expr _ _ _ _ _ =
    shouldnt $ "trying to type check expression " ++ show expr ++ "."


typecheckArg'' :: TypeSpec -> TypeSpec -> TypeSpec -> Typing -> TypeError ->
                  Typing
typecheckArg'' callType paramType constType typing reason =
    let realType =
            if constType `subtypeOf` callType then constType else callType
    in -- trace ("check call type " ++ show callType ++ " against param type " ++ show paramType ++ " for const type " ++ show constType) $
       if paramType `subtypeOf` realType
       then typing
       else -- trace ("type error with constant: " ++ show realType ++ " vs. " ++ show paramType)
            typeError reason typing


firstJust :: [Maybe a] -> Maybe a
firstJust [] = Nothing
firstJust (j@(Just _):_) = j
firstJust (Nothing:rest) = firstJust rest


listArity :: (t -> ArgFlowType) -> (t -> PrimFlow) -> [t] -> Int
listArity toFType toDirection lst =
    sum [if toFType e == HalfUpdate && toDirection e == FlowOut then 0 else 1
        | e <- lst]


applyBodyTyping :: Typing -> [Placed Stmt] -> Compiler [Placed Stmt]
applyBodyTyping typing =
    mapM (placedApply (applyStmtTyping typing))


applyStmtTyping :: Typing -> Stmt -> OptPos -> Compiler (Placed Stmt)
applyStmtTyping typing call@(ProcCall cm name id args) pos = do
    logTypes $ "typing call " ++ showStmt 4 call
    let args' = List.map (fmap $ applyExpTyping typing) args
    procs <- case id of
        Nothing   -> callTargets cm name
        Just n -> return [ProcSpec cm name n]
    logTypes $ "   " ++ show (length procs) ++ " potential procs: "
           ++ intercalate ", " (List.map show procs)
    matches <- catMaybes <$> mapM (matchProcType typing args') procs
    checkError (show (length matches) ++
                " matching procs (should be 1) for stmt "
                ++ showStmt 0 call)
      (1 /= length matches)
    let [(args'',proc)] = matches
    let call' = ProcCall (procSpecMod proc) (procSpecName proc)
                         (Just (procSpecID proc)) args''
    logTypes $ "typed call = " ++ showStmt 4 call'
    return $ maybePlace call' pos
applyStmtTyping typing call@(ForeignCall lang name flags args) pos = do
    logTypes $ "typing call " ++ showStmt 0 call
    let args' = List.map (fmap $ applyExpTyping typing) args
    let instr = ForeignCall lang name flags args'
    logTypes $ "typed call = " ++ showStmt 0 instr
    return $ maybePlace instr pos
applyStmtTyping typing (Test stmts expr) pos = do
    stmts' <- applyBodyTyping typing stmts
    let expr' = fmap (applyExpTyping typing) expr
    return $ maybePlace (Test stmts' expr') pos
applyStmtTyping typing (Cond test cond thn els) pos = do
    test' <- applyBodyTyping typing test
    let cond' = fmap (applyExpTyping typing) cond
    thn' <- applyBodyTyping typing thn
    els' <- applyBodyTyping typing els
    return $ maybePlace (Cond test' cond' thn' els') pos
applyStmtTyping typing (Loop body) pos = do
    body' <- applyBodyTyping typing body
    return $ maybePlace (Loop body') pos
applyStmtTyping typing Nop pos = return $ maybePlace Nop pos
applyStmtTyping typing (For itr gen) pos = do
    let itr' = fmap (applyExpTyping typing) itr
    let gen' = fmap (applyExpTyping typing) gen
    return $ maybePlace (For itr' gen') pos
applyStmtTyping typing Break pos = return $ maybePlace Break pos
applyStmtTyping typing Next pos = return $ maybePlace Next pos


applyExpTyping :: Typing -> Exp -> Exp
applyExpTyping _ expr@(IntValue _) =
    Typed expr (TypeSpec ["wybe"] "int" []) False
applyExpTyping _ expr@(FloatValue _) =
    Typed expr (TypeSpec ["wybe"] "float" []) False
applyExpTyping _ expr@(StringValue _) =
    Typed expr (TypeSpec ["wybe"] "string" []) False
applyExpTyping _ expr@(CharValue _) =
    Typed expr (TypeSpec ["wybe"] "char" []) False
applyExpTyping typing expr@(Var nm flow ftype) =
    case varType nm typing of
        Nothing -> shouldnt $ "type of variable '" ++ nm ++ "' unknown"
        Just typ -> Typed expr typ False
applyExpTyping typing typed@(Typed _ _ True) =
    typed
applyExpTyping typing (Typed expr _ False) =
    applyExpTyping typing expr
applyExpTyping _ expr =
    shouldnt $ "Expression '" ++ show expr ++ "' left after flattening"


matchProcType :: Typing -> [Placed Exp] -> ProcSpec
              -> Compiler (Maybe ([Placed Exp], ProcSpec))
matchProcType typing args p = do
    params <- List.filter nonResourceParam <$> getParams p
    logTypes $ "   checking call to " ++
        show p ++ " args " ++
        show args ++ " against params " ++
        show params
    case reconcileArgFlows params args of
        Nothing -> return Nothing
        Just as -> do
            argTypes <- catMaybes <$> mapM (expType typing) as
            if all (uncurry subtypeOf)
                (zip argTypes (List.map paramType params))
                then return $ Just (as,p)
                else return Nothing


----------------------------------------------------------------
--                    Check that everything is typed
----------------------------------------------------------------

-- |Sanity check: make sure all args and params of all procs in the
-- current module are fully typed.  If not, report an internal error.
checkFullyTyped :: Compiler ()
checkFullyTyped = do
    procs <- getModuleImplementationField (concat . Map.elems . modProcs)
    mapM_ checkProcDefFullytyped procs


-- |Make sure all args and params in the specified proc def are typed.
checkProcDefFullytyped :: ProcDef -> Compiler ()
checkProcDefFullytyped def = do
    let name = procName def
    let pos = procPos def
    mapM_ (checkParamTyped name pos) $
      zip [1..] $ procProtoParams $ procProto def
    mapM_ (placedApply (checkStmtTyped name pos)) $
          procDefSrc $ procImpln def


procDefSrc :: ProcImpln -> [Placed Stmt]
procDefSrc (ProcDefSrc def) = def
procDefSrc (ProcDefPrim _ _) = shouldnt "procDefSrc applied to ProcDefPrim"


checkParamTyped :: ProcName -> OptPos -> (Int,Param) -> Compiler ()
checkParamTyped name pos (num,param) =
    when (AnyType == paramType param) $
      reportUntyped name pos (" parameter " ++ show num)


checkStmtTyped :: ProcName -> OptPos -> Stmt -> OptPos -> Compiler ()
checkStmtTyped name pos (ProcCall pmod pname pid args) ppos = do
    when (isNothing pid || List.null pmod) $
         shouldnt $ "Call to " ++ pname ++ showMaybeSourcePos ppos ++
                  " left unresolved"
    mapM_ (checkArgTyped name pos pname ppos) $
          zip [1..] $ List.map content args
checkStmtTyped name pos (ForeignCall _ pname _ args) ppos =
    mapM_ (checkArgTyped name pos pname ppos) $
          zip [1..] $ List.map content args
checkStmtTyped name pos (Test stmts expr) ppos = do
    mapM_ (placedApply (checkStmtTyped name pos)) stmts
    checkExpTyped name pos ("test" ++ showMaybeSourcePos ppos) $ content expr
checkStmtTyped name pos (Cond ifstmts cond thenstmts elsestmts) ppos = do
    mapM_ (placedApply (checkStmtTyped name pos)) ifstmts
    checkExpTyped name pos ("condition" ++ showMaybeSourcePos ppos) $
                  content cond
    mapM_ (placedApply (checkStmtTyped name pos)) thenstmts
    mapM_ (placedApply (checkStmtTyped name pos)) elsestmts
checkStmtTyped name pos (Loop stmts) ppos =
    mapM_ (placedApply (checkStmtTyped name pos)) stmts
checkStmtTyped name pos (For itr gen) ppos = do
    checkExpTyped name pos ("for iterator" ++ showMaybeSourcePos ppos) $
                  content itr
    checkExpTyped name pos ("for generator" ++ showMaybeSourcePos ppos) $
                  content itr
checkStmtTyped _ _ Nop _ = return ()
checkStmtTyped _ _ Break _ = return ()
checkStmtTyped _ _ Next _ = return ()


checkArgTyped :: ProcName -> OptPos -> ProcName -> OptPos ->
                 (Int, Exp) -> Compiler ()
checkArgTyped callerName callerPos calleeName callPos (n,arg) =
    checkExpTyped callerName callerPos
                      ("in call to " ++ calleeName ++
                       showMaybeSourcePos callPos ++
                       ", arg " ++ show n) arg


checkExpTyped :: ProcName -> OptPos -> String -> Exp ->
                 Compiler ()
checkExpTyped callerName callerPos msg (Typed expr ty _)
    | ty /= AnyType = checkExpModed callerName callerPos msg expr
checkExpTyped callerName callerPos msg _ =
    reportUntyped callerName callerPos msg


checkExpModed :: ProcName -> OptPos -> String -> Exp
              -> Compiler ()
checkExpModed callerName callerPos msg (Var _ FlowUnknown _)
    = liftIO $ putStrLn $ "Internal error: In " ++ callerName ++
      showMaybeSourcePos callerPos ++ ", " ++ msg ++ " left with FlowUnknown"
checkExpModed _ _ _ _ = return ()



reportUntyped :: ProcName -> OptPos -> String -> Compiler ()
reportUntyped procname pos msg =
    liftIO $ putStrLn $ "Internal error: In " ++ procname ++
      showMaybeSourcePos pos ++ ", " ++ msg ++ " left untyped"


-- |Log a message, if we are logging type checker activity.
logTypes :: String -> Compiler ()
logTypes = logMsg Types
<|MERGE_RESOLUTION|>--- conflicted
+++ resolved
@@ -251,8 +251,6 @@
 validTyping (Typing _ errs) = List.null errs
 
 
-<<<<<<< HEAD
-=======
 -- |Follow a chain of TypeRefs to find the final IndirectType reference.
 --  This code also sort-circuits all the keys along the path to the
 --  ultimate reference, where possible, so future lookups will be faster.
@@ -271,7 +269,6 @@
           _ -> (var,dict)
 
 
->>>>>>> a7dbda8b
 -- |Get the type associated with a variable; AnyType if no constraint has
 --  been imposed on that variable.
 varType :: VarName -> Typing -> TypeSpec
@@ -289,32 +286,17 @@
     = case meetTypes ty $ varType var typing of
           InvalidType -> typeError reason typing
           newType -> typing {typingDict =
-<<<<<<< HEAD
                              Map.insert var newType $ typingDict typing }
-=======
-                             Map.insert var (DirectType newType)
-                             $ typingDict typing }
->>>>>>> a7dbda8b
 
 
 -- |Constrain the types of the two specified variables to be identical,
 --  even following further constraints on the types of either of the vars.
 unifyVarTypes :: VarName -> VarName -> Typing -> Typing
 unifyVarTypes var1 var2 typing
-<<<<<<< HEAD
     = case meetTypes ty $ varType var typing of
           InvalidType -> typeError reason typing
           newType -> typing {typingDict =
                              Map.insert var newType $ typingDict typing }
-=======
-    = let (var1',typing') = ultimateRef var1 typing
-          (var2',typing'') = ultimateRef var2 typing'
-          lower = min var1' var2'
-          higher = max var1' var2'
-      in  typing'' {typingDict =
-                    Map.insert higher (IndirectType lower)
-                    $ typingDict typing''}
->>>>>>> a7dbda8b
 
 
 typeError :: TypeError -> Typing -> Typing
@@ -325,14 +307,9 @@
 typeErrors newErrs (Typing dict errs) = Typing dict $ newErrs ++ errs
 
 
-<<<<<<< HEAD
--- |Returns the first argument restricted to the variables appearing
---  in the second.
-=======
 -- |Returns the first argument restricted to the variables appearing in the
 --  second. This must handle cases where variable appearing in chains of
 --  indirections (equivalence classes of variables) are projected away.
->>>>>>> a7dbda8b
 projectTyping :: Typing -> Typing -> Typing
 projectTyping (Typing typing errs) (Typing interest _) =
     -- Typing (Map.filterWithKey (\k _ -> Map.member k interest) typing) errs
