--- conflicted
+++ resolved
@@ -233,8 +233,7 @@
            True -> mainReturnCodegen
            False -> do ret builtOp
                        return ()
-<<<<<<< HEAD
-         (PrimFork var _ fbody) -> codegenForkBody var fbody builtOp
+         (PrimFork var ty _ fbody) -> codegenForkBody var fbody builtOp
 
 
 -- | Generate code for returning integer exit code at the end main
@@ -247,10 +246,6 @@
     ret (Just retcons)
     return ()
 
-=======
-         -- XXX use ty to get the right low-level type for the switch/conditional
-         (PrimFork var ty _ fbody) -> codegenForkBody var fbody outop
->>>>>>> a41531fe
 
 -- | Convert a PrimParam to an Operand value and reference this value by the
 -- param's name on the symbol table. Don't assign if phantom.
