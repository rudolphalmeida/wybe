--- conflicted
+++ resolved
@@ -106,14 +106,8 @@
           PrimFork _ _ _ _ -> 
             shouldnt "Building a fork while building a fork"
           NoFork -> 
-<<<<<<< HEAD
             modify (\s -> s {currBuild = Forked $ ProcBody prims
-                                         $ PrimFork var' final [] })
-=======
-            modify (\s -> s {currBuild =
-                             Forked $ ProcBody prims
-                                      $ PrimFork var' ty final [] })
->>>>>>> 3aec8b07
+                                         $ PrimFork var' ty final [] })
         mapM_ buildBranch branchBuilders
         ProcBody revPrims' fork' <- gets currBody
         case fork' of
