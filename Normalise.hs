--- conflicted
+++ resolved
@@ -28,20 +28,18 @@
 normalise :: [Item] -> Compiler ()
 normalise items = do
     mapM_ normaliseItem items
-    -- liftIO $ putStrLn "File compiled"
-    -- every module imports stdlib
+    -- import stdlib unless no_standard_library pragma is specified
     useStdLib <- getModuleImplementationField (Set.notMember NoStd . modPragmas)
     when useStdLib $ addImport ["wybe"] (ImportSpec (Just Set.empty) Nothing)
-<<<<<<< HEAD
     return ()
-=======
-    -- Now generate main proc if needed
-    stmts <- getModule stmtDecls
-    unless (List.null stmts)
-      $ normaliseItem
-            (ProcDecl Public Det False (ProcProto "" [] initResources)
-                          (List.reverse stmts) Nothing)
->>>>>>> bd8a329e
+
+    -- -- Now generate main proc if needed
+    -- stmts <- getModule stmtDecls
+    -- unless (List.null stmts)
+    --   $ normaliseItem
+    --         (ProcDecl Public Det False (ProcProto "" [] initResources)
+    --                       (List.reverse stmts) Nothing)
+
 
 -- |Do whatever part of normalisation cannot be done until dependencies
 --  have been loaded.  Currently that means generation of main proc for
@@ -114,13 +112,10 @@
     addImport modspec (importSpec (Just imports) vis)
 normaliseItem (ResourceDecl vis name typ init pos) = do
   addSimpleResource name (SimpleResource typ init pos) vis
-<<<<<<< HEAD
   case init of
     Nothing  -> return ()
     Just val -> normaliseItem (StmtDecl (ProcCall [] "=" Nothing Det False
                                          [Unplaced $ varSet name, val]) pos)
-=======
->>>>>>> bd8a329e
 normaliseItem (FuncDecl vis detism inline
                            (FnProto name params resources)
                            resulttype result pos) =
